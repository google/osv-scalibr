/*
 * Copyright 2025 Google LLC
 *
 * Licensed under the Apache License, Version 2.0 (the "License");
 * you may not use this file except in compliance with the License.
 * You may obtain a copy of the License at
 *
 * http://www.apache.org/licenses/LICENSE-2.0
 *
 * Unless required by applicable law or agreed to in writing, software
 * distributed under the License is distributed on an "AS IS" BASIS,
 * WITHOUT WARRANTIES OR CONDITIONS OF ANY KIND, either express or implied.
 * See the License for the specific language governing permissions and
 * limitations under the License.
 */

syntax = "proto3";

package scalibr;

import "google/protobuf/timestamp.proto";

option go_package = "github.com/google/scalibr/binary/proto/scan_result_go_proto";
option java_multiple_files = true;

// Proto file describing the SCALIBR scan results. Whenever this proto is
// modified make sure to regenerate the go_proto file by running
// `make protos`

// The results of a scan incl. scan status and artifacts found.
message ScanResult {
  string version = 1;
  google.protobuf.Timestamp start_time = 2;
  google.protobuf.Timestamp end_time = 3;
  // Status of the overall scan.
  ScanStatus status = 4;
  // Status and versions of the plugins that ran.
  repeated PluginStatus plugin_status = 5;
  // TODO(b/400910349): Remove once integrators stop using these fields.
  repeated Package inventories_deprecated = 6 [deprecated = true];
  repeated GenericFinding findings_deprecated = 7 [deprecated = true];
  Inventory inventory = 8;
}

// The artifacts (e.g. software inventory, security findings) that a scan found.
message Inventory {
  repeated Package packages = 1;
  repeated GenericFinding generic_findings = 2;
  repeated Secret secrets = 3;
  repeated ContainerImageMetadata container_image_metadata = 5;
}

message ScanStatus {
  ScanStatusEnum status = 1;
  string failure_reason = 2;
  enum ScanStatusEnum {
    UNSPECIFIED = 0;
    SUCCEEDED = 1;
    PARTIALLY_SUCCEEDED = 2;
    FAILED = 3;
  }
}

message PluginStatus {
  string name = 1;
  int32 version = 2;
  ScanStatus status = 3;
}

// A software package or library found by an extractor.
// PURL or CPE needs to be set, maybe both.
message Package {
  reserved 3, 4, 35;
  // Human-readable name of the software, to be used for things like logging.
  // For vuln matching, use the name from metadata.
  string name = 11;
  // Version of the package.
  string version = 12;
  // Source code level package identifiers.
  SourceCodeIdentifier source_code = 26;
  // Package URL of the software.
  Purl purl = 1;
  // Ecosystem - For software packages this corresponds to an OSV ecosystem
  // value, e.g. PyPI.
  string ecosystem = 27;
  // Paths or source of files related to the package.
  repeated string locations = 2;
  // TODO(b/400910349): Remove once integrators stop using these fields.
  string extractor_deprecated = 10 [deprecated = true];
  // The names of the plugins that found this software. Set by the
  // core library.
  repeated string plugins = 49;
  // The additional data found in the package.
  // LINT.IfChange
  oneof metadata {
    PythonPackageMetadata python_metadata = 5;
    JavascriptPackageJSONMetadata javascript_metadata = 6;
    APKPackageMetadata apk_metadata = 7;
    DPKGPackageMetadata dpkg_metadata = 8;
    RPMPackageMetadata rpm_metadata = 9;
    COSPackageMetadata cos_metadata = 13;
    DEPSJSONMetadata depsjson_metadata = 40;
    SPDXPackageMetadata spdx_metadata = 14;
    JavaArchiveMetadata java_archive_metadata = 15;
    JavaLockfileMetadata java_lockfile_metadata = 31;
    PACMANPackageMetadata pacman_metadata = 36;
    NixPackageMetadata nix_metadata = 37;
    KernelModuleMetadata kernel_module_metadata = 38;
    VmlinuzMetadata vmlinuz_metadata = 39;
    PortagePackageMetadata portage_metadata = 41;
    OSVPackageMetadata osv_metadata = 16;
    NetportsMetadata netports_metadata = 45;
    PythonRequirementsMetadata python_requirements_metadata = 21;
    PythonSetupMetadata python_setup_metadata = 44;
    ContainerdContainerMetadata containerd_container_metadata = 22;
    SNAPPackageMetadata snap_metadata = 23;
    FlatpakPackageMetadata flatpak_metadata = 24;
    MacAppsMetadata mac_apps_metadata = 34;
    ContainerdRuntimeContainerMetadata containerd_runtime_container_metadata =
        25;
    CDXPackageMetadata cdx_metadata = 30;
    WindowsOSVersion windows_os_version_metadata = 33;
    HomebrewPackageMetadata homebrew_metadata = 42;
    ChromeExtensionsMetadata chrome_extensions_metadata = 47;
    VSCodeExtensionsMetadata vscode_extensions_metadata = 46;
    PodmanMetadata podman_metadata = 50;
    DockerContainersMetadata docker_containers_metadata = 48;
    MacportsPackageMetadata macports_metadata = 53;
    WingetPackageMetadata winget_metadata = 54;
    AsdfMetadata asdf_metadata = 55;
    NvmMetadata nvm_metadata = 56;
  }
  // LINT.ThenChange(/binary/proto/package_metadata.go)

  // Deprecated - use exploitability_signals instead
  // TODO(b/400910349): Remove once integrators stop using this.
  repeated AnnotationEnum annotations_deprecated = 28 [deprecated = true];
  // Signals to indicate that specific vulnerabilities are not applicable to
  // this package.
  repeated PackageExploitabilitySignal exploitability_signals = 51;
  enum AnnotationEnum {
    UNSPECIFIED = 0;
    TRANSITIONAL = 1;
    INSIDE_OS_PACKAGE = 2;
    INSIDE_CACHE_DIR = 3;
  }

  // Software licenses information
  repeated string licenses = 52;

  message ContainerImageMetadataIndexes {
    // The index of ContainerImageMetadata in Inventory.ContainerImageMetadata
    // list.
    int32 container_image_index = 1;
    // The index of LayerMetadata in ContainerImageMetadata.LayerMetadata list.
    int32 layer_index = 2;
  }

  optional ContainerImageMetadataIndexes container_image_metadata_indexes = 57;
}

// Additional identifiers for source code software packages (e.g. NPM).
message SourceCodeIdentifier {
  string repo = 1;
  string commit = 2;
}

// Details about the layer a package was found in.
message LayerDetails {
  // The index of the layer in the container image.
  int32 index = 1;
  // The diff ID (typically a sha256 hash) of the layer in the container image.
  string diff_id = 2;
  // The layer chain ID (sha256 hash) of the layer in the container image.
  // https://github.com/opencontainers/image-spec/blob/main/config.md#layer-chainid
  string chain_id = 5;
  // The layer build command that was used to build the layer. This may not be
  // found in all layers depending on how the container image is built.
  string command = 3;
  // Denotes whether the layer is in the base image.
  bool in_base_image = 4;
}

// PackageExploitabilitySignal is used to indicate that specific vulnerabilities
// are not applicable to a given package.
message PackageExploitabilitySignal {
  // The name of the plugin (e.g. Annotator) that added this signal.
  string plugin = 1;
  // Reason for exclusion.
  VexJustification justification = 2;
  oneof vuln_filter {
    // Advisory Identifier (CVE, GHSA, ...) and aliases of the vulns that are
    // not applicable to this package.
    VulnIdentifiers vuln_identifiers = 3;
    // Indicates that all vulnerabilities associated with the package are
    // irrelevant.
    bool matches_all_vulns = 4;
  }
}

message VulnIdentifiers {
  repeated string identifiers = 1;
}

// FindingExploitabilitySignal is used to indicate that a finding is not
// exploitable.
message FindingExploitabilitySignal {
  // The name of the plugin (e.g. Annotator) that added this signal.
  string plugin = 1;
  // Reason for exclusion.
  VexJustification justification = 2;
}

// Vuln exclusion reasons - Mirrors the format from the official VEX
// documentation
// (https://www.cisa.gov/sites/default/files/publications/VEX_Status_Justification_Jun22.pdf)
enum VexJustification {
  VEX_JUSTIFICATION_UNSPECIFIED = 0;
  // The vulnerable component is not used in the affected artifact.
  COMPONENT_NOT_PRESENT = 1;
  // The component is used but vulnerable code was removed or not included.
  VULNERABLE_CODE_NOT_PRESENT = 2;
  // Vulnerable code is included but is not executed.
  VULNERABLE_CODE_NOT_IN_EXECUTE_PATH = 3;
  // Vulnerable code is executed but can't be exploited due to program logic.
  VULNERABLE_CODE_CANNOT_BE_CONTROLLED_BY_ADVERSARY = 4;
  // Code can be executed but additional mitigations prevent exploitation.
  INLINE_MITIGATION_ALREADY_EXISTS = 5;
}

// Package URL, see https://github.com/package-url/purl-spec
message Purl {
  // String representation.
  string purl = 1;
  // Package type, e.g. "maven, npm, pypi".
  string type = 2;
  // Package name.
  string name = 3;
  // Package version.
  string version = 4;
  // Name prefix such as a Maven groupid, or Docker image owner.
  string namespace = 5;
  // Extra qualifying data for a package such as an OS, architecture, etc.
  repeated Qualifier qualifiers = 6;
  // Extra subpath within a package, relative to the package root.
  string subpath = 7;
}

message Qualifier {
  string key = 1;
  string value = 2;
}

// Describes generic security findings not associated with any
// specific package, e.g. weak credentials.
message GenericFinding {
  reserved 3;
  // Info specific to the finding. Should always be the same for the same type
  // of finding.
  GenericFindingAdvisory adv = 1;
  // Instance-specific info such as location of the vulnerable files.
  GenericFindingTargetDetails target = 2;
  // The plugins (e.g. Detectors, Enrichers) that found this vuln.
  repeated string plugins = 4;
  // Signals that indicate this finding is not exploitable.
  repeated FindingExploitabilitySignal exploitability_signals = 5;
}

// Describes a security finding and how to remediate it. It should not
// contain any information specific to the target (e.g. which files were
// found vulnerable).
message GenericFindingAdvisory {
  reserved 2, 6;
  // A unique ID for the finding.
  AdvisoryId id = 1;
  string title = 3;
  string description = 4;
  // Remediation instructions, e.g. "update to latest version".
  string recommendation = 5;
  SeverityEnum sev = 7;
}

// A unique identifier per advisory.
message AdvisoryId {
  string publisher = 1;  // e.g. "CVE".
  string reference = 2;  // e.g. "CVE-2023-1234".
}

enum SeverityEnum {
  SEVERITY_UNSPECIFIED = 0;
  MINIMAL = 1;
  LOW = 2;
  MEDIUM = 3;
  HIGH = 4;
  CRITICAL = 5;
}

// Instance-specific details about the generic security finding.
message GenericFindingTargetDetails {
  reserved 1, 2, 3;
  // Free-text info.
  string extra = 4;
}

// The additional data found in python packages.
message PythonPackageMetadata {
  string author = 1;
  string author_email = 2;
}

// The additional data found in npm packages.
message JavascriptPackageJSONMetadata {
  string author = 1;
  repeated string maintainers = 2;
  repeated string contributors = 3;
  bool from_npm_repository = 4;
}

// The additional data found in APK packages.
message APKPackageMetadata {
  reserved 7;

  string package_name = 1;
  string origin_name = 2;
  string os_id = 3;
  string os_version_id = 4;
  string maintainer = 5;
  string architecture = 6;

  reserved "license";
}

// The additional data found in DPKG packages.
// Next ID: 11
message DPKGPackageMetadata {
  string package_name = 1;
  string source_name = 2;
  string source_version = 3;
  string package_version = 4;
  string os_id = 5;
  string os_version_codename = 6;
  string os_version_id = 7;
  string maintainer = 8;
  string architecture = 9;
  string status = 10;
}

// The additional data found in RPM packages.
message RPMPackageMetadata {
  reserved 10;

  string package_name = 1;
  string source_rpm = 2;
  int32 epoch = 3;
  string os_id = 4;
  string os_version_id = 5;
  string os_build_id = 6;
  string os_name = 7;
  string vendor = 8;
  string architecture = 9;

  reserved "license";
}

// The additional data found in COS packages.
message COSPackageMetadata {
  string name = 1;
  string version = 2;
  string category = 3;
  string os_version = 4;
  string os_version_id = 5;
  string ebuild_version = 6;
}

// The additional data found in PACMAN packages.
message PACMANPackageMetadata {
  string package_name = 1;
  string package_version = 2;
  string os_id = 3;
  string os_version_id = 4;
  string package_description = 5;
  string package_dependencies = 6;
}

// The additional data found in Nix packages.
message NixPackageMetadata {
  string package_name = 1;
  string package_version = 2;
  string package_hash = 3;
  string package_output = 4;
  string os_id = 5;
  string os_version_codename = 6;
  string os_version_id = 7;
}

// The additional data found in .NET deps json packages.
message DEPSJSONMetadata {
  string package_name = 1;
  string package_version = 2;
  string type = 3;
}

// The additional data found in SNAP packages.
message SNAPPackageMetadata {
  string name = 1;
  string version = 2;
  string grade = 3;
  string type = 4;
  repeated string architectures = 5;
  string os_id = 6;
  string os_version_codename = 7;
  string os_version_id = 8;
}

// The additional data found in portage packages.
message PortagePackageMetadata {
  string package_name = 1;
  string package_version = 2;
  string os_id = 3;
  string os_version_id = 4;
}

// The additional data found in Flatpak packages.
message FlatpakPackageMetadata {
  string package_name = 1;
  string package_id = 2;
  string package_version = 3;
  string release_date = 4;
  string os_name = 5;
  string os_id = 6;
  string os_version_id = 7;
  string os_build_id = 8;
  string developer = 9;
}

// The additional data found in MODULE packages.
message KernelModuleMetadata {
  string package_name = 1;
  string package_version = 2;
  string package_vermagic = 3;
  string package_source_version_identifier = 4;
  string os_id = 5;
  string os_version_codename = 6;
  string os_version_id = 7;
  string package_author = 8;
}

// The additional data found in Vmlinuz packages.
message VmlinuzMetadata {
  string name = 1;
  string version = 2;
  string architecture = 3;
  string extended_version = 4;
  string format = 5;
  int32 swap_device = 6;
  int32 root_device = 7;
  string video_mode = 8;
  string os_id = 9;
  string os_version_codename = 10;
  string os_version_id = 11;
  bool rw_root_fs = 12;
}

// The additional data found in Mac Applications.
message MacAppsMetadata {
  string bundle_display_name = 1;
  string bundle_identifier = 2;
  string bundle_short_version_string = 3;
  string bundle_executable = 4;
  string bundle_name = 5;
  string bundle_package_type = 6;
  string bundle_signature = 7;
  string bundle_version = 8;
  string product_id = 9;
  string update_url = 10;
}

// The additional data found in Macports packages.
message MacportsPackageMetadata {
  string package_name = 1;
  string package_version = 2;
  string package_revision = 3;
}

// The additional data for packages extracted from SPDX files.
message SPDXPackageMetadata {
  Purl purl = 1;
  repeated string cpes = 2;
}

// The additional data for packages extracted from CDX files.
message CDXPackageMetadata {
  Purl purl = 1;
  repeated string cpes = 2;
}

// The additional data found in Java JAR packages.
message JavaArchiveMetadata {
  string artifact_id = 2;
  string group_id = 3;
  string sha1 = 4;
}

// The additional data found in Java lockfiles.
message JavaLockfileMetadata {
  string artifact_id = 1;
  string group_id = 2;
  repeated string dep_group_vals = 3;
  bool is_transitive = 4;
}

// The additional data for packages extracted by an OSV extractor wrapper.
message OSVPackageMetadata {
  string purl_type = 1;
  string commit = 2;
  string ecosystem = 3;
  string compare_as = 4;
}

message PythonRequirementsMetadata {
  repeated string hash_checking_mode_values = 1;
  string version_comparator = 2;
  string requirement = 3;
}

message PythonSetupMetadata {
  string version_comparator = 2;
}

// Used to report open ports on a system.
message NetportsMetadata {
  uint32 port = 1;
  string protocol = 2;
  string command_line = 3;
}

message ContainerdContainerMetadata {
  string namespace_name = 1;
  string image_name = 2;
  string image_digest = 3;
  string runtime = 4;
  int32 pid = 5;
  string snapshotter = 6;
  string snapshot_key = 7;
  string lower_dir = 8;
  string upper_dir = 9;
  string work_dir = 10;
  string id = 11;
  string pod_name = 12;
  string pod_namespace = 13;
}

message ContainerdRuntimeContainerMetadata {
  string namespace_name = 1;
  string image_name = 2;
  string image_digest = 3;
  string runtime = 4;
  string id = 5;
  int32 pid = 6;
  string rootfs_path = 7;
}

message WindowsOSVersion {
  string product = 1;
  string full_version = 2;
}

// The additional data found in Homebrew packages.
message HomebrewPackageMetadata {}

// The additional data found in Chrome extensions.
message ChromeExtensionsMetadata {
  string name = 1;
  string description = 2;
  string author_email = 3;
  repeated string host_permissions = 4;
  int32 manifest_version = 5;
  string minimum_chrome_version = 6;
  repeated string permissions = 7;
  string update_url = 8;
}

// The additional data found in VSCode extensions.
message VSCodeExtensionsMetadata {
  string id = 1;
  string publisher_id = 2;
  string publisher_display_name = 3;
  string target_platform = 4;
  bool updated = 5;
  bool is_pre_release_version = 6;
  int64 installed_timestamp = 7;
}

// The additional data found in Podman containers.
message PodmanMetadata {
  map<uint32, Protocol> exposed_ports = 1;
  int32 pid = 2;
  string namespace_name = 3;
  google.protobuf.Timestamp started_time = 4;
  google.protobuf.Timestamp finished_time = 5;
  string status = 6;
  int32 exit_code = 7;
  bool exited = 8;
}

message Protocol {
  repeated string names = 1;
}

message DockerContainersMetadata {
  string image_name = 1;
  string image_digest = 2;
  string id = 3;
  repeated DockerPort ports = 4;
}

message AsdfMetadata {
  string tool_name = 1;
  string tool_version = 2;
}

message NvmMetadata {
  string nodejs_version = 2;
}

message DockerPort {
  string ip = 1;
  uint32 private_port = 2;
  uint32 public_port = 3;
  string type = 4;
}

// The additional data found in Windows Package Manager (Winget) packages.
message WingetPackageMetadata {
  string name = 1;
  string id = 2;
  string version = 3;
  string moniker = 4;
  string channel = 5;
  repeated string tags = 6;
  repeated string commands = 7;
}

// A secret (i.e. credential) found by Veles secret scanning.
message Secret {
  SecretData secret = 1;
  SecretStatus status = 2;
  repeated Location locations = 3;
}

message SecretData {
  oneof secret {
    GCPSAK gcpsak = 1;
    AnthropicWorkspaceAPIKey anthropic_workspace_api_key = 2;
    AnthropicModelAPIKey anthropic_model_api_key = 3;
    PerplexityAPIKey perplexity = 4;
    PrivateKey private_key = 5;
    GrokXAIAPIKey grok_xai_api_key = 6;
    GrokXAIManagementAPIKey grok_xai_management_api_key = 7;
    DockerHubPat docker_hub_pat = 8;
    DigitalOceanAPIToken digitalocean = 9;
    OpenAIAPIKey openai_api_key = 10;
    PostmanAPIKey postman_api_key = 11;
    PostmanCollectionAccessToken postman_collection_access_token = 12;
    AzureAccessToken azure_access_token = 13;
    AzureIdentityToken azure_identity_token = 14;
    TinkKeyset tink_keyset = 15;
    GitlabPat gitlab_pat = 16;
    HashiCorpVaultToken hashicorp_vault_token = 17;
    HashiCorpVaultAppRoleCredentials hashicorp_vault_app_role_credentials = 18;
    GCPAPIKey gcp_api_key = 19;
<<<<<<< HEAD
    Pgpass pgpass = 20;
=======
    HuggingfaceAPIKey hugginface = 20;
    GithubAppRefreshToken github_app_refresh_token = 21;
    StripeSecretKey stripe_secret_key = 22;
    StripeRestrictedKey stripe_restricted_key = 23;
    StripeWebhookSecret stripe_webhook_secret = 24;
    GCPOAuth2ClientCredentials gcp_oauth2_client_credentials = 25;
    GCPOAuth2AccessToken gcp_oauth2_access_token = 26;
>>>>>>> 629500d6
  }

  message GCPSAK {
    // Always filled.
    string private_key_id = 1;
    string client_email = 2;
    bytes signature = 3;  // derived from the private_key for validation

    // Filled only when explicitly requested.
    string type = 4;
    string project_id = 5;
    string client_id = 6;
    string auth_uri = 7;
    string token_uri = 8;
    string auth_provider_x509_cert_url = 9;
    string client_x509_cert_url = 10;
    string universe_domain = 11;

    // Should not be filled out unless very explicitly requested accepting the
    // risk that this might accidentally leak the key.
    string private_key = 12;
  }

  message AnthropicWorkspaceAPIKey {
    // The Anthropic Workspace API key (contains "admin01").
    string key = 1;
  }

  message AnthropicModelAPIKey {
    // The Anthropic Model API key (regular API key for model access).
    string key = 1;
  }

  message PerplexityAPIKey {
    string key = 1;
  }

  message GrokXAIAPIKey {
    string key = 1;
  }

  message GrokXAIManagementAPIKey {
    string key = 1;
  }

  message PrivateKey {
    string block = 1;  // PEM/OpenSSH private key block
    bytes der = 2;     // DER-encoded key material
  }

  message AzureAccessToken {
    string token = 1;
  }

  message AzureIdentityToken {
    string token = 1;
  }

  message OpenAIAPIKey {
    string key = 1;
  }

  message DockerHubPat {
    string pat = 1;
    string username = 2;
  }

  message GitlabPat {
    string pat = 1;
  }

  message PostmanAPIKey {
    string key = 1;
  }

  message PostmanCollectionAccessToken {
    string key = 1;
  }

  message DigitalOceanAPIToken {
    string key = 1;
  }

  message GithubAppRefreshToken {
    string token = 1;
  }
  message TinkKeyset {
    string content = 1;  // JSON encoded Tink keyset
  }

  message HashiCorpVaultToken {
    string token = 1;
  }

  message HashiCorpVaultAppRoleCredentials {
    string role_id = 1;
    string secret_id = 2;
    string id =
        3;  // General ID field for uncertain UUID types when context is unclear
  }

  message GCPAPIKey {
    string key = 1;
  }

<<<<<<< HEAD
  message Pgpass {
    string entry = 1;
=======
  message HuggingfaceAPIKey {
    string key = 1;
    string role = 2;
    repeated string fine_grained_scope = 3;
  }

  message StripeSecretKey {
    string key = 1;
  }

  message StripeRestrictedKey {
    string key = 1;
  }

  message StripeWebhookSecret {
    string key = 1;
  }

  message GCPOAuth2ClientCredentials {
    // GCP OAuth2 client ID in format:
    // `12345678901-abcdefghijklmnopqrstuvwxyz.apps.googleusercontent.com`
    string id = 1;
    // GCP OAuth2 client secret, typically 24+ character alphanumeric string
    // prefixed with `GOCSPX-`
    string secret = 2;
  }

  message GCPOAuth2AccessToken {
    // GCP OAuth2 access token, typically in format: "ya29.[alphanumeric_string]"
    string token = 1;
>>>>>>> 629500d6
  }
}

message SecretStatus {
  SecretStatusEnum status = 1;
  google.protobuf.Timestamp last_updated = 2;

  enum SecretStatusEnum {
    // The default value for SecretStatusEnum. Set when no validation was
    // attempted.
    UNSPECIFIED = 0;
    // Deprecated. Use UNSPECIFIED instead.
    UNKNOWN = 1 [deprecated = true];
    // The secret is confirmed to be invalid.
    INVALID = 2;
    // The secret is confirmed to be valid.
    VALID = 3;
    // Validating the secret is not supported by the scanner.
    UNSUPPORTED = 4;
    // Validation is supported but the validation failed.
    FAILED = 5;
  }
}

message Location {
  oneof location {
    Filepath filepath = 1;
    FilepathWithLayerDetails filepath_with_layer_details = 2;
    EnvironmentVariable environment_variable = 3;
    ContainerCommand container_command = 4;
  }
}

message Filepath {
  string path = 1;
}

message FilepathWithLayerDetails {
  string path = 1;
  LayerDetails layer_details = 2;
}

message EnvironmentVariable {
  string name = 1;
}

message ContainerCommand {
  string command = 1;
}

message ContainerImageMetadata {
  int32 index = 1;
  // Layers are ordered from the earliest to the latest.
  repeated LayerMetadata layer_metadata = 2;
  // The base images that make up the chain.
  // The first base image is always empty, acting as a placeholder for the
  // scanned image itself. If the scanned image is a base image, there will be
  // no layers pointing to the first base image.
  //
  // The base images are ordered from the biggest base image containing all base
  // images to the smallest. e.g. [empty, postgresql, alpine]
  repeated BaseImageChain base_image_chains = 3;
}

message BaseImageChain {
  // List of potential base images (repositories that have a matching ChainID).
  repeated BaseImageDetails base_images = 1;
  // Chain ID of the last layer in the image.
  string chain_id = 2;
}

message BaseImageDetails {
  // Name of the image. (e.g. `debian`, `circleci/node`)
  string repository = 1;
  // Name of the registry. (e.g. `docker.io`, `ghcr.io`)
  string registry = 2;
  // Name of the plugin used to extract the base image.
  string plugin = 3;
}

message LayerMetadata {
  // The index of the layer within the ContainerImageMetadata.layer_metadata
  // field.
  int32 index = 1;
  string diff_id = 2;
  string chain_id = 3;
  // The command that was used to build the layer.
  string command = 4;
  // Whether the layer is empty (currently always false).
  bool is_empty = 5;
  // The index of the base image match within the
  // ContainerImageMetadata.base_image_chains field.
  int32 base_image_index = 6;
}<|MERGE_RESOLUTION|>--- conflicted
+++ resolved
@@ -669,9 +669,6 @@
     HashiCorpVaultToken hashicorp_vault_token = 17;
     HashiCorpVaultAppRoleCredentials hashicorp_vault_app_role_credentials = 18;
     GCPAPIKey gcp_api_key = 19;
-<<<<<<< HEAD
-    Pgpass pgpass = 20;
-=======
     HuggingfaceAPIKey hugginface = 20;
     GithubAppRefreshToken github_app_refresh_token = 21;
     StripeSecretKey stripe_secret_key = 22;
@@ -679,7 +676,7 @@
     StripeWebhookSecret stripe_webhook_secret = 24;
     GCPOAuth2ClientCredentials gcp_oauth2_client_credentials = 25;
     GCPOAuth2AccessToken gcp_oauth2_access_token = 26;
->>>>>>> 629500d6
+    Pgpass pgpass = 27;
   }
 
   message GCPSAK {
@@ -785,10 +782,10 @@
     string key = 1;
   }
 
-<<<<<<< HEAD
   message Pgpass {
     string entry = 1;
-=======
+  }
+
   message HuggingfaceAPIKey {
     string key = 1;
     string role = 2;
@@ -819,7 +816,6 @@
   message GCPOAuth2AccessToken {
     // GCP OAuth2 access token, typically in format: "ya29.[alphanumeric_string]"
     string token = 1;
->>>>>>> 629500d6
   }
 }
 
