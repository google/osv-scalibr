--- conflicted
+++ resolved
@@ -647,13 +647,10 @@
     GrokXAIManagementAPIKey grok_xai_management_api_key = 7;
     DockerHubPat docker_hub_pat = 8;
     DigitalOceanAPIToken digitalocean = 9;
-<<<<<<< HEAD
-    TinkKeyset tink_keyset = 10;
-=======
     OpenAIAPIKey openai_api_key = 10;
     PostmanAPIKey postman_api_key = 11;
     PostmanCollectionAccessToken postman_collection_access_token = 12;
->>>>>>> b9473c2b
+    TinkKeyset tink_keyset = 13;
   }
 
   message GCPSAK {
