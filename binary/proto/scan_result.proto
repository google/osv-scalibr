/*
 * Copyright 2025 Google LLC
 *
 * Licensed under the Apache License, Version 2.0 (the "License");
 * you may not use this file except in compliance with the License.
 * You may obtain a copy of the License at
 *
 * http://www.apache.org/licenses/LICENSE-2.0
 *
 * Unless required by applicable law or agreed to in writing, software
 * distributed under the License is distributed on an "AS IS" BASIS,
 * WITHOUT WARRANTIES OR CONDITIONS OF ANY KIND, either express or implied.
 * See the License for the specific language governing permissions and
 * limitations under the License.
 */

syntax = "proto3";

package scalibr;

import "google/protobuf/timestamp.proto";
import "proto/vulnerability.proto";

option go_package = "github.com/google/osv-scalibr/binary/proto/scan_result_go_proto";
option java_multiple_files = true;

// Proto file describing the SCALIBR scan results. Whenever this proto is
// modified make sure to regenerate the go_proto file by running
// `make protos`

// The results of a scan incl. scan status and artifacts found.
message ScanResult {
  reserved 6, 7;
  string version = 1;
  google.protobuf.Timestamp start_time = 2;
  google.protobuf.Timestamp end_time = 3;
  // Status of the overall scan.
  ScanStatus status = 4;
  // Status and versions of the plugins that ran.
  repeated PluginStatus plugin_status = 5;
  Inventory inventory = 8;
}

// The artifacts (e.g. software inventory, security findings) that a scan found.
message Inventory {
  repeated Package packages = 1;
  repeated PackageVuln package_vulns = 6;
  repeated GenericFinding generic_findings = 2;
  repeated Secret secrets = 3;
  repeated ContainerImageMetadata container_image_metadata = 5;
}

message ScanStatus {
  ScanStatusEnum status = 1;
  string failure_reason = 2;
  repeated FileError file_errors = 4;

  enum ScanStatusEnum {
    UNSPECIFIED = 0;
    SUCCEEDED = 1;
    PARTIALLY_SUCCEEDED = 2;
    FAILED = 3;
  }
}

message PluginStatus {
  string name = 1;
  int32 version = 2;
  ScanStatus status = 3;
}

message FileError {
  string file_path = 1;
  string error_message = 2;
}

// A software package or library found by an extractor.
// PURL or CPE needs to be set, maybe both.
message Package {
  reserved 3, 4, 10, 28, 35;
  // Unique identifier for the package.
  string id = 60;
  // Human-readable name of the software, to be used for things like logging.
  // For vuln matching, use the name from metadata.
  string name = 11;
  // Version of the package.
  string version = 12;
  // Source code level package identifiers.
  SourceCodeIdentifier source_code = 26;
  // Package URL of the software.
  Purl purl = 1;
  // Ecosystem - For software packages this corresponds to an OSV ecosystem
  // value, e.g. PyPI.
  string ecosystem = 27;
  // Paths or source of files related to the package.
  repeated string locations = 2;
  // The names of the plugins that found this software. Set by the
  // core library.
  repeated string plugins = 49;
  // The additional data found in the package.
  // LINT.IfChange
  oneof metadata {
    PythonPackageMetadata python_metadata = 5;
    JavascriptPackageJSONMetadata javascript_metadata = 6;
    APKPackageMetadata apk_metadata = 7;
    DPKGPackageMetadata dpkg_metadata = 8;
    RPMPackageMetadata rpm_metadata = 9;
    COSPackageMetadata cos_metadata = 13;
    DEPSJSONMetadata depsjson_metadata = 40;
    SPDXPackageMetadata spdx_metadata = 14;
    JavaArchiveMetadata java_archive_metadata = 15;
    JavaLockfileMetadata java_lockfile_metadata = 31;
    PACMANPackageMetadata pacman_metadata = 36;
    NixPackageMetadata nix_metadata = 37;
    KernelModuleMetadata kernel_module_metadata = 38;
    VmlinuzMetadata vmlinuz_metadata = 39;
    PortagePackageMetadata portage_metadata = 41;
    OSVPackageMetadata osv_metadata = 16;
    NetportsMetadata netports_metadata = 45;
    PythonRequirementsMetadata python_requirements_metadata = 21;
    PythonSetupMetadata python_setup_metadata = 44;
    ContainerdContainerMetadata containerd_container_metadata = 22;
    SNAPPackageMetadata snap_metadata = 23;
    FlatpakPackageMetadata flatpak_metadata = 24;
    MacAppsMetadata mac_apps_metadata = 34;
    ContainerdRuntimeContainerMetadata containerd_runtime_container_metadata =
        25;
    CDXPackageMetadata cdx_metadata = 30;
    WindowsOSVersion windows_os_version_metadata = 33;
    HomebrewPackageMetadata homebrew_metadata = 42;
    ChromeExtensionsMetadata chrome_extensions_metadata = 47;
    VSCodeExtensionsMetadata vscode_extensions_metadata = 46;
    PodmanMetadata podman_metadata = 50;
    DockerContainersMetadata docker_containers_metadata = 48;
    MacportsPackageMetadata macports_metadata = 53;
    WingetPackageMetadata winget_metadata = 54;
    AsdfMetadata asdf_metadata = 55;
    NvmMetadata nvm_metadata = 56;
    NodeVersionMetadata nodeversion_metadata = 58;
  }
  // LINT.ThenChange(/binary/proto/package_metadata.go)

  // Signals to indicate that specific vulnerabilities are not applicable to
  // this package.
  repeated PackageExploitabilitySignal exploitability_signals = 51;

  // Software licenses information
  repeated string licenses = 52;

  message ContainerImageMetadataIndexes {
    // The index of ContainerImageMetadata in Inventory.ContainerImageMetadata
    // list.
    int32 container_image_index = 1;
    // The index of LayerMetadata in ContainerImageMetadata.LayerMetadata list.
    int32 layer_index = 2;
  }

  optional ContainerImageMetadataIndexes container_image_metadata_indexes = 57;
}

// Additional identifiers for source code software packages (e.g. NPM).
message SourceCodeIdentifier {
  string repo = 1;
  string commit = 2;
}

// Details about the layer a package was found in.
message LayerDetails {
  // The index of the layer in the container image.
  int32 index = 1;
  // The diff ID (typically a sha256 hash) of the layer in the container image.
  string diff_id = 2;
  // The layer chain ID (sha256 hash) of the layer in the container image.
  // https://github.com/opencontainers/image-spec/blob/main/config.md#layer-chainid
  string chain_id = 5;
  // The layer build command that was used to build the layer. This may not be
  // found in all layers depending on how the container image is built.
  string command = 3;
  // Denotes whether the layer is in the base image.
  bool in_base_image = 4;
}

// PackageExploitabilitySignal is used to indicate that specific vulnerabilities
// are not applicable to a given package.
message PackageExploitabilitySignal {
  // The name of the plugin (e.g. Annotator) that added this signal.
  string plugin = 1;
  // Reason for exclusion.
  VexJustification justification = 2;
  oneof vuln_filter {
    // Advisory Identifier (CVE, GHSA, ...) and aliases of the vulns that are
    // not applicable to this package.
    VulnIdentifiers vuln_identifiers = 3;
    // Indicates that all vulnerabilities associated with the package are
    // irrelevant.
    bool matches_all_vulns = 4;
  }
}

message VulnIdentifiers {
  repeated string identifiers = 1;
}

// FindingExploitabilitySignal is used to indicate that a finding is not
// exploitable.
message FindingExploitabilitySignal {
  // The name of the plugin (e.g. Annotator) that added this signal.
  string plugin = 1;
  // Reason for exclusion.
  VexJustification justification = 2;
}

// Vuln exclusion reasons - Mirrors the format from the official VEX
// documentation
// (https://www.cisa.gov/sites/default/files/publications/VEX_Status_Justification_Jun22.pdf)
enum VexJustification {
  VEX_JUSTIFICATION_UNSPECIFIED = 0;
  // The vulnerable component is not used in the affected artifact.
  COMPONENT_NOT_PRESENT = 1;
  // The component is used but vulnerable code was removed or not included.
  VULNERABLE_CODE_NOT_PRESENT = 2;
  // Vulnerable code is included but is not executed.
  VULNERABLE_CODE_NOT_IN_EXECUTE_PATH = 3;
  // Vulnerable code is executed but can't be exploited due to program logic.
  VULNERABLE_CODE_CANNOT_BE_CONTROLLED_BY_ADVERSARY = 4;
  // Code can be executed but additional mitigations prevent exploitation.
  INLINE_MITIGATION_ALREADY_EXISTS = 5;
}

// Package URL, see https://github.com/package-url/purl-spec
message Purl {
  // String representation.
  string purl = 1;
  // Package type, e.g. "maven, npm, pypi".
  string type = 2;
  // Package name.
  string name = 3;
  // Package version.
  string version = 4;
  // Name prefix such as a Maven groupid, or Docker image owner.
  string namespace = 5;
  // Extra qualifying data for a package such as an OS, architecture, etc.
  repeated Qualifier qualifiers = 6;
  // Extra subpath within a package, relative to the package root.
  string subpath = 7;
}

message Qualifier {
  string key = 1;
  string value = 2;
}

// Describes a vulnerability (e.g. a CVE) related to a package.
message PackageVuln {
  osv.Vulnerability vuln = 1;
  // The ID of the associated package in Inventory.Packages.
  // Used for mapping between proto and struct.
  string package_id = 2;
  // The plugins (e.g. Detectors, Enrichers) that found this vuln.
  repeated string plugins = 3;
  // Signals that indicate this finding is not exploitable.
  repeated FindingExploitabilitySignal exploitability_signals = 4;
}

// Describes generic security findings not associated with any
// specific package, e.g. weak credentials.
message GenericFinding {
  reserved 3;
  // Info specific to the finding. Should always be the same for the same type
  // of finding.
  GenericFindingAdvisory adv = 1;
  // Instance-specific info such as location of the vulnerable files.
  GenericFindingTargetDetails target = 2;
  // The plugins (e.g. Detectors, Enrichers) that found this vuln.
  repeated string plugins = 4;
  // Signals that indicate this finding is not exploitable.
  repeated FindingExploitabilitySignal exploitability_signals = 5;
}

// Describes a security finding and how to remediate it. It should not
// contain any information specific to the target (e.g. which files were
// found vulnerable).
message GenericFindingAdvisory {
  reserved 2, 6;
  // A unique ID for the finding.
  AdvisoryId id = 1;
  string title = 3;
  string description = 4;
  // Remediation instructions, e.g. "update to latest version".
  string recommendation = 5;
  SeverityEnum sev = 7;
}

// A unique identifier per advisory.
message AdvisoryId {
  string publisher = 1;  // e.g. "CVE".
  string reference = 2;  // e.g. "CVE-2023-1234".
}

enum SeverityEnum {
  SEVERITY_UNSPECIFIED = 0;
  MINIMAL = 1;
  LOW = 2;
  MEDIUM = 3;
  HIGH = 4;
  CRITICAL = 5;
}

// Instance-specific details about the generic security finding.
message GenericFindingTargetDetails {
  reserved 1, 2, 3;
  // Free-text info.
  string extra = 4;
}

// The additional data found in python packages.
message PythonPackageMetadata {
  string author = 1;
  string author_email = 2;
}

// The additional data found in npm packages.
message JavascriptPackageJSONMetadata {
  reserved 4;

  string author = 1;
  repeated string maintainers = 2;
  repeated string contributors = 3;
  PackageSource source = 5;
}

// The source of the package.
enum PackageSource {
  UNKNOWN = 0;
  // PUBLIC_REGISTRY is the public NPM registry.
  PUBLIC_REGISTRY = 1;
  // OTHER is any other remote or private source (e.g. Github).
  // This is used for packages that are not found in the public NPM registry.
  OTHER = 2;
  // LOCAL is the local filesystem that stores the package versions.
  // This is used for when the package is locally-developed or -installed.
  LOCAL = 3;
}

// The additional data found in APK packages.
message APKPackageMetadata {
  reserved 7;

  string package_name = 1;
  string origin_name = 2;
  string os_id = 3;
  string os_version_id = 4;
  string maintainer = 5;
  string architecture = 6;

  reserved "license";
}

// The additional data found in DPKG packages.
// Next ID: 12
message DPKGPackageMetadata {
  string package_name = 1;
  string source_name = 2;
  string source_version = 3;
  string package_version = 4;
  string os_id = 5;
  string os_version_codename = 6;
  string os_version_id = 7;
  string maintainer = 8;
  string architecture = 9;
  string status = 10;
  string package_source = 11;
}

// The additional data found in RPM packages.
message RPMPackageMetadata {
  reserved 10;

  string package_name = 1;
  string source_rpm = 2;
  int32 epoch = 3;
  string os_id = 4;
  string os_version_id = 5;
  string os_build_id = 6;
  string os_name = 7;
  string vendor = 8;
  string architecture = 9;
  string os_pretty_name = 11;
  string os_cpe_name = 12;

  reserved "license";
}

// The additional data found in COS packages.
message COSPackageMetadata {
  string name = 1;
  string version = 2;
  string category = 3;
  string os_version = 4;
  string os_version_id = 5;
  string ebuild_version = 6;
}

// The additional data found in PACMAN packages.
message PACMANPackageMetadata {
  string package_name = 1;
  string package_version = 2;
  string os_id = 3;
  string os_version_id = 4;
  string package_description = 5;
  string package_dependencies = 6;
}

// The additional data found in Nix packages.
message NixPackageMetadata {
  string package_name = 1;
  string package_version = 2;
  string package_hash = 3;
  string package_output = 4;
  string os_id = 5;
  string os_version_codename = 6;
  string os_version_id = 7;
}

// The additional data found in .NET deps json packages.
message DEPSJSONMetadata {
  string package_name = 1;
  string package_version = 2;
  string type = 3;
}

// The additional data found in SNAP packages.
message SNAPPackageMetadata {
  string name = 1;
  string version = 2;
  string grade = 3;
  string type = 4;
  repeated string architectures = 5;
  string os_id = 6;
  string os_version_codename = 7;
  string os_version_id = 8;
}

// The additional data found in portage packages.
message PortagePackageMetadata {
  string package_name = 1;
  string package_version = 2;
  string os_id = 3;
  string os_version_id = 4;
}

// The additional data found in Flatpak packages.
message FlatpakPackageMetadata {
  string package_name = 1;
  string package_id = 2;
  string package_version = 3;
  string release_date = 4;
  string os_name = 5;
  string os_id = 6;
  string os_version_id = 7;
  string os_build_id = 8;
  string developer = 9;
}

// The additional data found in MODULE packages.
message KernelModuleMetadata {
  string package_name = 1;
  string package_version = 2;
  string package_vermagic = 3;
  string package_source_version_identifier = 4;
  string os_id = 5;
  string os_version_codename = 6;
  string os_version_id = 7;
  string package_author = 8;
}

// The additional data found in Vmlinuz packages.
message VmlinuzMetadata {
  string name = 1;
  string version = 2;
  string architecture = 3;
  string extended_version = 4;
  string format = 5;
  int32 swap_device = 6;
  int32 root_device = 7;
  string video_mode = 8;
  string os_id = 9;
  string os_version_codename = 10;
  string os_version_id = 11;
  bool rw_root_fs = 12;
}

// The additional data found in Mac Applications.
message MacAppsMetadata {
  string bundle_display_name = 1;
  string bundle_identifier = 2;
  string bundle_short_version_string = 3;
  string bundle_executable = 4;
  string bundle_name = 5;
  string bundle_package_type = 6;
  string bundle_signature = 7;
  string bundle_version = 8;
  string product_id = 9;
  string update_url = 10;
}

// The additional data found in Macports packages.
message MacportsPackageMetadata {
  string package_name = 1;
  string package_version = 2;
  string package_revision = 3;
}

// The additional data for packages extracted from SPDX files.
message SPDXPackageMetadata {
  Purl purl = 1;
  repeated string cpes = 2;
}

// The additional data for packages extracted from CDX files.
message CDXPackageMetadata {
  Purl purl = 1;
  repeated string cpes = 2;
}

// The additional data found in Java JAR packages.
message JavaArchiveMetadata {
  string artifact_id = 2;
  string group_id = 3;
  string sha1 = 4;
}

// The additional data found in Java lockfiles.
message JavaLockfileMetadata {
  string artifact_id = 1;
  string group_id = 2;
  repeated string dep_group_vals = 3;
  bool is_transitive = 4;
}

// The additional data for packages extracted by an OSV extractor wrapper.
message OSVPackageMetadata {
  string purl_type = 1;
  string commit = 2;
  string ecosystem = 3;
  string compare_as = 4;
}

message PythonRequirementsMetadata {
  repeated string hash_checking_mode_values = 1;
  string version_comparator = 2;
  string requirement = 3;
}

message PythonSetupMetadata {
  string version_comparator = 2;
}

// Used to report open ports on a system.
message NetportsMetadata {
  uint32 port = 1;
  string protocol = 2;
  string command_line = 3;
}

message ContainerdContainerMetadata {
  string namespace_name = 1;
  string image_name = 2;
  string image_digest = 3;
  string runtime = 4;
  int32 pid = 5;
  string snapshotter = 6;
  string snapshot_key = 7;
  string lower_dir = 8;
  string upper_dir = 9;
  string work_dir = 10;
  string id = 11;
  string pod_name = 12;
  string pod_namespace = 13;
}

message ContainerdRuntimeContainerMetadata {
  string namespace_name = 1;
  string image_name = 2;
  string image_digest = 3;
  string runtime = 4;
  string id = 5;
  int32 pid = 6;
  string rootfs_path = 7;
}

message WindowsOSVersion {
  string product = 1;
  string full_version = 2;
}

// The additional data found in Homebrew packages.
message HomebrewPackageMetadata {}

// The additional data found in Chrome extensions.
message ChromeExtensionsMetadata {
  string name = 1;
  string description = 2;
  string author_email = 3;
  repeated string host_permissions = 4;
  int32 manifest_version = 5;
  string minimum_chrome_version = 6;
  repeated string permissions = 7;
  string update_url = 8;
}

// The additional data found in VSCode extensions.
message VSCodeExtensionsMetadata {
  string id = 1;
  string publisher_id = 2;
  string publisher_display_name = 3;
  string target_platform = 4;
  bool updated = 5;
  bool is_pre_release_version = 6;
  int64 installed_timestamp = 7;
}

// The additional data found in Podman containers.
message PodmanMetadata {
  map<uint32, Protocol> exposed_ports = 1;
  int32 pid = 2;
  string namespace_name = 3;
  google.protobuf.Timestamp started_time = 4;
  google.protobuf.Timestamp finished_time = 5;
  string status = 6;
  int32 exit_code = 7;
  bool exited = 8;
}

message Protocol {
  repeated string names = 1;
}

message DockerContainersMetadata {
  string image_name = 1;
  string image_digest = 2;
  string id = 3;
  repeated DockerPort ports = 4;
}

message AsdfMetadata {
  string tool_name = 1;
  string tool_version = 2;
}

message NvmMetadata {
  string nodejs_version = 2;
}

message NodeVersionMetadata {
  string nodejs_version = 2;
}

message DockerPort {
  string ip = 1;
  uint32 private_port = 2;
  uint32 public_port = 3;
  string type = 4;
}

// The additional data found in Windows Package Manager (Winget) packages.
message WingetPackageMetadata {
  string name = 1;
  string id = 2;
  string version = 3;
  string moniker = 4;
  string channel = 5;
  repeated string tags = 6;
  repeated string commands = 7;
}

// A secret (i.e. credential) found by Veles secret scanning.
message Secret {
  SecretData secret = 1;
  SecretStatus status = 2;
  repeated Location locations = 3;
}

message SecretData {
  oneof secret {
    GCPSAK gcpsak = 1;
    AnthropicWorkspaceAPIKey anthropic_workspace_api_key = 2;
    AnthropicModelAPIKey anthropic_model_api_key = 3;
    PerplexityAPIKey perplexity = 4;
    PrivateKey private_key = 5;
    GrokXAIAPIKey grok_xai_api_key = 6;
    GrokXAIManagementAPIKey grok_xai_management_api_key = 7;
    DockerHubPat docker_hub_pat = 8;
    DigitalOceanAPIToken digitalocean = 9;
    OpenAIAPIKey openai_api_key = 10;
    PostmanAPIKey postman_api_key = 11;
    PostmanCollectionAccessToken postman_collection_access_token = 12;
    AzureAccessToken azure_access_token = 13;
    AzureIdentityToken azure_identity_token = 14;
    TinkKeyset tink_keyset = 15;
    GitlabPat gitlab_pat = 16;
    HashiCorpVaultToken hashicorp_vault_token = 17;
    HashiCorpVaultAppRoleCredentials hashicorp_vault_app_role_credentials = 18;
    GCPAPIKey gcp_api_key = 19;
    HuggingfaceAPIKey hugginface = 20;
    GithubAppRefreshToken github_app_refresh_token = 21;
    StripeSecretKey stripe_secret_key = 22;
    StripeRestrictedKey stripe_restricted_key = 23;
    StripeWebhookSecret stripe_webhook_secret = 24;
    GCPOAuth2ClientCredentials gcp_oauth2_client_credentials = 25;
    GCPOAuth2AccessToken gcp_oauth2_access_token = 26;
    GithubAppServerToServerToken github_app_server_to_server_token = 27;
    GithubClassicPersonalAccessToken github_classic_personal_access_token = 28;
    GithubFineGrainedPersonalAccessToken
        github_fine_grained_personal_access_token = 29;
    GithubAppUserToServerToken github_app_user_to_server_token = 30;
    GithubOAuthToken github_oauth_token = 31;
    SlackAppConfigRefreshToken slack_app_config_refresh_token = 33;
    SlackAppLevelToken slack_app_level_token = 34;
    SlackAppConfigAccessToken slack_app_config_access_token = 35;
    AzureStorageAccountAccessKey azure_storage_account_access_key = 36;
    HashiCorpCloudPlatformCredentials hashicorp_cloud_platform_credentials = 37;
    HashiCorpCloudPlatformToken hashicorp_cloud_platform_token = 38;
    OnePasswordSecretKey onepassword_secret_key = 39;
    OnePasswordServiceToken onepassword_service_token = 40;
    OnePasswordRecoveryCode onepassword_recovery_code = 41;
    OnePasswordConnectToken onepassword_connect_token = 42;
    Pgpass pgpass = 43;
    PyPIAPIToken pypi = 44;
    CratesIOAPIToken crates_io_api_token = 45;
    MariaDBCredentials maria_db_credentials = 46;
    GCSHmacKey gcs_hmac_key = 47;
    MysqlMyloginSection mysql_mylogin_section = 48;
    VapidKey vapid_key = 49;
    AwsAccessKeyCredentials aws_access_key_credentials = 50;
    ReCaptchaKey re_captcha_key = 51;
<<<<<<< HEAD
    JWTToken jwt_token = 52;
=======
    PyxKeyV1 pyx_key_v1 = 52;
    PyxKeyV2 pyx_key_v2 = 53;
>>>>>>> c52032f4
  }

  message GCPSAK {
    // Always filled.
    string private_key_id = 1;
    string client_email = 2;
    bytes signature = 3;  // derived from the private_key for validation

    // Filled only when explicitly requested.
    string type = 4;
    string project_id = 5;
    string client_id = 6;
    string auth_uri = 7;
    string token_uri = 8;
    string auth_provider_x509_cert_url = 9;
    string client_x509_cert_url = 10;
    string universe_domain = 11;

    // Should not be filled out unless very explicitly requested accepting the
    // risk that this might accidentally leak the key.
    string private_key = 12;
  }

  message JWTToken {
    // a generic JWT token
    string token = 1;
  }

  message AnthropicWorkspaceAPIKey {
    // The Anthropic Workspace API key (contains "admin01").
    string key = 1;
  }

  message AnthropicModelAPIKey {
    // The Anthropic Model API key (regular API key for model access).
    string key = 1;
  }

  message PerplexityAPIKey {
    string key = 1;
  }

  message GrokXAIAPIKey {
    string key = 1;
  }

  message GrokXAIManagementAPIKey {
    string key = 1;
  }

  message AzureStorageAccountAccessKey {
    string key = 1;
  }

  message PrivateKey {
    string block = 1;  // PEM/OpenSSH private key block
    bytes der = 2;     // DER-encoded key material
  }

  message AzureAccessToken {
    string token = 1;
  }

  message Pgpass {
    string hostname = 1;
    string port = 2;
    string database = 3;
    string username = 4;
    string password = 5;
  }

  message MariaDBCredentials {
    string host = 1;
    string port = 2;
    string user = 4;
    string password = 5;
    string section = 6;
  }

  message AzureIdentityToken {
    string token = 1;
  }

  message OpenAIAPIKey {
    string key = 1;
  }

  message DockerHubPat {
    string pat = 1;
    string username = 2;
  }

  message GitlabPat {
    string pat = 1;
  }

  message SlackAppLevelToken {
    string token = 1;
  }

  message SlackAppConfigAccessToken {
    string token = 1;
  }

  message SlackAppConfigRefreshToken {
    string token = 1;
  }

  message PostmanAPIKey {
    string key = 1;
  }

  message PostmanCollectionAccessToken {
    string key = 1;
  }

  message DigitalOceanAPIToken {
    string key = 1;
  }

  message CratesIOAPIToken {
    string token = 1;
  }

  message GithubAppRefreshToken {
    string token = 1;
  }

  message GithubAppServerToServerToken {
    string token = 1;
  }

  message GithubClassicPersonalAccessToken {
    string token = 1;
  }

  message GithubFineGrainedPersonalAccessToken {
    string token = 1;
  }

  message GithubOAuthToken {
    string token = 1;
  }

  message GithubAppUserToServerToken {
    string token = 1;
  }

  message PyPIAPIToken {
    string token = 1;
  }

  message TinkKeyset {
    string content = 1;  // JSON encoded Tink keyset
  }

  message HashiCorpVaultToken {
    string token = 1;
  }

  message HashiCorpVaultAppRoleCredentials {
    string role_id = 1;
    string secret_id = 2;
    string id =
        3;  // General ID field for uncertain UUID types when context is unclear
  }

  message GCPAPIKey {
    string key = 1;
  }

  message HuggingfaceAPIKey {
    string key = 1;
    string role = 2;
    repeated string fine_grained_scope = 3;
  }

  message HashiCorpCloudPlatformCredentials {
    string client_id = 1;
    string client_secret = 2;
  }

  message HashiCorpCloudPlatformToken {
    string token = 1;
    // Optional identity enrichment fields populated when available
    string organization_id = 2;
    string project_id = 3;
    string principal_id = 4;
    string principal_type = 5;
    string service_name = 6;
    string user_id = 7;
    string user_email = 8;
    repeated string group_ids = 9;
  }

  message StripeSecretKey {
    string key = 1;
  }

  message StripeRestrictedKey {
    string key = 1;
  }

  message StripeWebhookSecret {
    string key = 1;
  }

  message GCPOAuth2ClientCredentials {
    // GCP OAuth2 client ID in format:
    // `12345678901-abcdefghijklmnopqrstuvwxyz.apps.googleusercontent.com`
    string id = 1;
    // GCP OAuth2 client secret, typically 24+ character alphanumeric string
    // prefixed with `GOCSPX-`
    string secret = 2;
  }

  message GCPOAuth2AccessToken {
    // GCP OAuth2 access token, typically in format:
    // "ya29.[alphanumeric_string]"
    string token = 1;
  }

  message GCSHmacKey {
    string access_id = 1;
    string secret = 2;
  }

  message MysqlMyloginSection {
    string section_name = 1;
    string user = 2;
    string password = 3;
    string host = 4;
    string port = 5;
    string socket = 6;
  }

  message VapidKey {
    string private_b64 = 1;
    string public_b64 = 2;
  }

  message OnePasswordConnectToken {
    // Device UUID from the token JSON.
    string device_uuid = 1;
    // Version field from the token JSON.
    string version = 2;
    // Encrypted payload data (from encCredentials.data).
    string encrypted_data = 3;
    // Key ID used to encrypt the credentials (encCredentials.kid).
    string encryption_key_id = 4;
    // Initialization vector (encCredentials.iv).
    string iv = 5;
    // Unique key kid (uniqueKey.kid).
    string unique_key_id = 6;
    // Verifier salt (verifier.salt).
    string verifier_salt = 7;
    // Verifier local hash (verifier.localHash).
    string verifier_local_hash = 8;
  }

  message OnePasswordSecretKey {
    string key = 1;
  }
  message OnePasswordServiceToken {
    string key = 1;
  }

  message OnePasswordRecoveryCode {
    string key = 1;
  }

  message AwsAccessKeyCredentials {
    string access_id = 1;
    string secret = 2;
  }

  message ReCaptchaKey {
    string secret = 1;
  }

  message PyxKeyV1 {
    string key = 1;
  }

  message PyxKeyV2 {
    string key = 1;
  }
}

message SecretStatus {
  SecretStatusEnum status = 1;
  google.protobuf.Timestamp last_updated = 2;

  enum SecretStatusEnum {
    // The default value for SecretStatusEnum. Set when no validation was
    // attempted.
    UNSPECIFIED = 0;
    // Deprecated. Use UNSPECIFIED instead.
    UNKNOWN = 1 [deprecated = true];
    // The secret is confirmed to be invalid.
    INVALID = 2;
    // The secret is confirmed to be valid.
    VALID = 3;
    // Validating the secret is not supported by the scanner.
    UNSUPPORTED = 4;
    // Validation is supported but the validation failed.
    FAILED = 5;
  }
}

message Location {
  oneof location {
    Filepath filepath = 1;
    FilepathWithLayerDetails filepath_with_layer_details = 2;
    EnvironmentVariable environment_variable = 3;
    ContainerCommand container_command = 4;
  }
}

message Filepath {
  string path = 1;
}

message FilepathWithLayerDetails {
  string path = 1;
  LayerDetails layer_details = 2;
}

message EnvironmentVariable {
  string name = 1;
}

message ContainerCommand {
  string command = 1;
}

message ContainerImageMetadata {
  int32 index = 1;
  // Layers are ordered from the earliest to the latest.
  repeated LayerMetadata layer_metadata = 2;
  // The base images that make up the chain.
  // The first base image is always empty, acting as a placeholder for the
  // scanned image itself. If the scanned image is a base image, there will be
  // no layers pointing to the first base image.
  //
  // The base images are ordered from the biggest base image containing all base
  // images to the smallest. e.g. [empty, postgresql, alpine]
  repeated BaseImageChain base_image_chains = 3;

  // Key value map of OS info from /etc/os-release.
  map<string, string> os_info = 4;
}

message BaseImageChain {
  // List of potential base images (repositories that have a matching ChainID).
  repeated BaseImageDetails base_images = 1;
  // Chain ID of the last layer in the image.
  string chain_id = 2;
}

message BaseImageDetails {
  // Name of the image. (e.g. `debian`, `circleci/node`)
  string repository = 1;
  // Name of the registry. (e.g. `docker.io`, `ghcr.io`)
  string registry = 2;
  // Name of the plugin used to extract the base image.
  string plugin = 3;
}

message LayerMetadata {
  // The index of the layer within the ContainerImageMetadata.layer_metadata
  // field.
  int32 index = 1;
  string diff_id = 2;
  string chain_id = 3;
  // The command that was used to build the layer.
  string command = 4;
  // Whether the layer is empty (currently always false).
  bool is_empty = 5;
  // The index of the base image match within the
  // ContainerImageMetadata.base_image_chains field.
  int32 base_image_index = 6;
}<|MERGE_RESOLUTION|>--- conflicted
+++ resolved
@@ -734,12 +734,9 @@
     VapidKey vapid_key = 49;
     AwsAccessKeyCredentials aws_access_key_credentials = 50;
     ReCaptchaKey re_captcha_key = 51;
-<<<<<<< HEAD
-    JWTToken jwt_token = 52;
-=======
     PyxKeyV1 pyx_key_v1 = 52;
     PyxKeyV2 pyx_key_v2 = 53;
->>>>>>> c52032f4
+    JWTToken jwt_token = 54;
   }
 
   message GCPSAK {
