--- conflicted
+++ resolved
@@ -124,12 +124,9 @@
     VSCodeExtensionsMetadata vscode_extensions_metadata = 46;
     PodmanMetadata podman_metadata = 50;
     DockerContainersMetadata docker_containers_metadata = 48;
-<<<<<<< HEAD
-    AsdfMetadata asdf_metadata = 53;
-=======
     MacportsPackageMetadata macports_metadata = 53;
     WingetPackageMetadata winget_metadata = 54;
->>>>>>> e1df6d30
+    AsdfMetadata asdf_metadata = 55;
   }
   // LINT.ThenChange(/binary/proto/package_metadata.go)
 
