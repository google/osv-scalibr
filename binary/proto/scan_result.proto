/*
 * Copyright 2025 Google LLC
 *
 * Licensed under the Apache License, Version 2.0 (the "License");
 * you may not use this file except in compliance with the License.
 * You may obtain a copy of the License at
 *
 * http://www.apache.org/licenses/LICENSE-2.0
 *
 * Unless required by applicable law or agreed to in writing, software
 * distributed under the License is distributed on an "AS IS" BASIS,
 * WITHOUT WARRANTIES OR CONDITIONS OF ANY KIND, either express or implied.
 * See the License for the specific language governing permissions and
 * limitations under the License.
 */

syntax = "proto3";

package scalibr;

import "google/protobuf/timestamp.proto";

option go_package = "github.com/google/scalibr/binary/proto/scan_result_go_proto";
option java_multiple_files = true;

// Proto file describing the SCALIBR scan results. Whenever this proto is
// modified make sure to regenerate the go_proto file by running
// `make protos`

// The results of a scan incl. scan status and artifacts found.
message ScanResult {
  string version = 1;
  google.protobuf.Timestamp start_time = 2;
  google.protobuf.Timestamp end_time = 3;
  // Status of the overall scan.
  ScanStatus status = 4;
  // Status and versions of the plugins that ran.
  repeated PluginStatus plugin_status = 5;
  // TODO(b/400910349): Remove once integrators stop using these fields.
  repeated Package inventories_deprecated = 6 [deprecated = true];
  repeated GenericFinding findings_deprecated = 7 [deprecated = true];
  Inventory inventory = 8;
}

// The artifacts (e.g. software inventory, security findings) that a scan found.
message Inventory {
  repeated Package packages = 1;
  repeated GenericFinding generic_findings = 2;
  repeated Secret secrets = 3;
  repeated ContainerImageMetadata container_image_metadata = 5;
}

message ScanStatus {
  ScanStatusEnum status = 1;
  string failure_reason = 2;
  enum ScanStatusEnum {
    UNSPECIFIED = 0;
    SUCCEEDED = 1;
    PARTIALLY_SUCCEEDED = 2;
    FAILED = 3;
  }
}

message PluginStatus {
  string name = 1;
  int32 version = 2;
  ScanStatus status = 3;
}

// A software package or library found by an extractor.
// PURL or CPE needs to be set, maybe both.
message Package {
  reserved 3, 4, 35;
  // Human-readable name of the software, to be used for things like logging.
  // For vuln matching, use the name from metadata.
  string name = 11;
  // Version of the package.
  string version = 12;
  // Source code level package identifiers.
  SourceCodeIdentifier source_code = 26;
  // Package URL of the software.
  Purl purl = 1;
  // Ecosystem - For software packages this corresponds to an OSV ecosystem
  // value, e.g. PyPI.
  string ecosystem = 27;
  // Paths or source of files related to the package.
  repeated string locations = 2;
  // TODO(b/400910349): Remove once integrators stop using these fields.
  string extractor_deprecated = 10 [deprecated = true];
  // The names of the plugins that found this software. Set by the
  // core library.
  repeated string plugins = 49;
  // The additional data found in the package.
  // LINT.IfChange
  oneof metadata {
    PythonPackageMetadata python_metadata = 5;
    JavascriptPackageJSONMetadata javascript_metadata = 6;
    APKPackageMetadata apk_metadata = 7;
    DPKGPackageMetadata dpkg_metadata = 8;
    RPMPackageMetadata rpm_metadata = 9;
    COSPackageMetadata cos_metadata = 13;
    DEPSJSONMetadata depsjson_metadata = 40;
    SPDXPackageMetadata spdx_metadata = 14;
    JavaArchiveMetadata java_archive_metadata = 15;
    JavaLockfileMetadata java_lockfile_metadata = 31;
    PACMANPackageMetadata pacman_metadata = 36;
    NixPackageMetadata nix_metadata = 37;
    KernelModuleMetadata kernel_module_metadata = 38;
    VmlinuzMetadata vmlinuz_metadata = 39;
    PortagePackageMetadata portage_metadata = 41;
    OSVPackageMetadata osv_metadata = 16;
    NetportsMetadata netports_metadata = 45;
    PythonRequirementsMetadata python_requirements_metadata = 21;
    PythonSetupMetadata python_setup_metadata = 44;
    ContainerdContainerMetadata containerd_container_metadata = 22;
    SNAPPackageMetadata snap_metadata = 23;
    FlatpakPackageMetadata flatpak_metadata = 24;
    MacAppsMetadata mac_apps_metadata = 34;
    ContainerdRuntimeContainerMetadata containerd_runtime_container_metadata =
        25;
    CDXPackageMetadata cdx_metadata = 30;
    WindowsOSVersion windows_os_version_metadata = 33;
    HomebrewPackageMetadata homebrew_metadata = 42;
    ChromeExtensionsMetadata chrome_extensions_metadata = 47;
    VSCodeExtensionsMetadata vscode_extensions_metadata = 46;
    PodmanMetadata podman_metadata = 50;
    DockerContainersMetadata docker_containers_metadata = 48;
    MacportsPackageMetadata macports_metadata = 53;
    WingetPackageMetadata winget_metadata = 54;
    AsdfMetadata asdf_metadata = 55;
    NvmMetadata nvm_metadata = 56;
  }
  // LINT.ThenChange(/binary/proto/package_metadata.go)

  // Deprecated - use exploitability_signals instead
  // TODO(b/400910349): Remove once integrators stop using this.
  repeated AnnotationEnum annotations_deprecated = 28 [deprecated = true];
  // Signals to indicate that specific vulnerabilities are not applicable to
  // this package.
  repeated PackageExploitabilitySignal exploitability_signals = 51;
  enum AnnotationEnum {
    UNSPECIFIED = 0;
    TRANSITIONAL = 1;
    INSIDE_OS_PACKAGE = 2;
    INSIDE_CACHE_DIR = 3;
  }

  // Software licenses information
  repeated string licenses = 52;

  message ContainerImageMetadataIndexes {
    // The index of ContainerImageMetadata in Inventory.ContainerImageMetadata
    // list.
    int32 container_image_index = 1;
    // The index of LayerMetadata in ContainerImageMetadata.LayerMetadata list.
    int32 layer_index = 2;
  }

  optional ContainerImageMetadataIndexes container_image_metadata_indexes = 57;
}

// Additional identifiers for source code software packages (e.g. NPM).
message SourceCodeIdentifier {
  string repo = 1;
  string commit = 2;
}

// Details about the layer a package was found in.
message LayerDetails {
  // The index of the layer in the container image.
  int32 index = 1;
  // The diff ID (typically a sha256 hash) of the layer in the container image.
  string diff_id = 2;
  // The layer chain ID (sha256 hash) of the layer in the container image.
  // https://github.com/opencontainers/image-spec/blob/main/config.md#layer-chainid
  string chain_id = 5;
  // The layer build command that was used to build the layer. This may not be
  // found in all layers depending on how the container image is built.
  string command = 3;
  // Denotes whether the layer is in the base image.
  bool in_base_image = 4;
}

// PackageExploitabilitySignal is used to indicate that specific vulnerabilities
// are not applicable to a given package.
message PackageExploitabilitySignal {
  // The name of the plugin (e.g. Annotator) that added this signal.
  string plugin = 1;
  // Reason for exclusion.
  VexJustification justification = 2;
  oneof vuln_filter {
    // Advisory Identifier (CVE, GHSA, ...) and aliases of the vulns that are
    // not applicable to this package.
    VulnIdentifiers vuln_identifiers = 3;
    // Indicates that all vulnerabilities associated with the package are
    // irrelevant.
    bool matches_all_vulns = 4;
  }
}

message VulnIdentifiers {
  repeated string identifiers = 1;
}

// FindingExploitabilitySignal is used to indicate that a finding is not
// exploitable.
message FindingExploitabilitySignal {
  // The name of the plugin (e.g. Annotator) that added this signal.
  string plugin = 1;
  // Reason for exclusion.
  VexJustification justification = 2;
}

// Vuln exclusion reasons - Mirrors the format from the official VEX
// documentation
// (https://www.cisa.gov/sites/default/files/publications/VEX_Status_Justification_Jun22.pdf)
enum VexJustification {
  VEX_JUSTIFICATION_UNSPECIFIED = 0;
  // The vulnerable component is not used in the affected artifact.
  COMPONENT_NOT_PRESENT = 1;
  // The component is used but vulnerable code was removed or not included.
  VULNERABLE_CODE_NOT_PRESENT = 2;
  // Vulnerable code is included but is not executed.
  VULNERABLE_CODE_NOT_IN_EXECUTE_PATH = 3;
  // Vulnerable code is executed but can't be exploited due to program logic.
  VULNERABLE_CODE_CANNOT_BE_CONTROLLED_BY_ADVERSARY = 4;
  // Code can be executed but additional mitigations prevent exploitation.
  INLINE_MITIGATION_ALREADY_EXISTS = 5;
}

// Package URL, see https://github.com/package-url/purl-spec
message Purl {
  // String representation.
  string purl = 1;
  // Package type, e.g. "maven, npm, pypi".
  string type = 2;
  // Package name.
  string name = 3;
  // Package version.
  string version = 4;
  // Name prefix such as a Maven groupid, or Docker image owner.
  string namespace = 5;
  // Extra qualifying data for a package such as an OS, architecture, etc.
  repeated Qualifier qualifiers = 6;
  // Extra subpath within a package, relative to the package root.
  string subpath = 7;
}

message Qualifier {
  string key = 1;
  string value = 2;
}

// Describes generic security findings not associated with any
// specific package, e.g. weak credentials.
message GenericFinding {
  reserved 3;
  // Info specific to the finding. Should always be the same for the same type
  // of finding.
  GenericFindingAdvisory adv = 1;
  // Instance-specific info such as location of the vulnerable files.
  GenericFindingTargetDetails target = 2;
  // The plugins (e.g. Detectors, Enrichers) that found this vuln.
  repeated string plugins = 4;
  // Signals that indicate this finding is not exploitable.
  repeated FindingExploitabilitySignal exploitability_signals = 5;
}

// Describes a security finding and how to remediate it. It should not
// contain any information specific to the target (e.g. which files were
// found vulnerable).
message GenericFindingAdvisory {
  reserved 2, 6;
  // A unique ID for the finding.
  AdvisoryId id = 1;
  string title = 3;
  string description = 4;
  // Remediation instructions, e.g. "update to latest version".
  string recommendation = 5;
  SeverityEnum sev = 7;
}

// A unique identifier per advisory.
message AdvisoryId {
  string publisher = 1;  // e.g. "CVE".
  string reference = 2;  // e.g. "CVE-2023-1234".
}

enum SeverityEnum {
  SEVERITY_UNSPECIFIED = 0;
  MINIMAL = 1;
  LOW = 2;
  MEDIUM = 3;
  HIGH = 4;
  CRITICAL = 5;
}

// Instance-specific details about the generic security finding.
message GenericFindingTargetDetails {
  reserved 1, 2, 3;
  // Free-text info.
  string extra = 4;
}

// The additional data found in python packages.
message PythonPackageMetadata {
  string author = 1;
  string author_email = 2;
}

// The additional data found in npm packages.
message JavascriptPackageJSONMetadata {
  string author = 1;
  repeated string maintainers = 2;
  repeated string contributors = 3;
  bool from_npm_repository = 4;
}

// The additional data found in APK packages.
message APKPackageMetadata {
  reserved 7;

  string package_name = 1;
  string origin_name = 2;
  string os_id = 3;
  string os_version_id = 4;
  string maintainer = 5;
  string architecture = 6;

  reserved "license";
}

// The additional data found in DPKG packages.
// Next ID: 11
message DPKGPackageMetadata {
  string package_name = 1;
  string source_name = 2;
  string source_version = 3;
  string package_version = 4;
  string os_id = 5;
  string os_version_codename = 6;
  string os_version_id = 7;
  string maintainer = 8;
  string architecture = 9;
  string status = 10;
}

// The additional data found in RPM packages.
message RPMPackageMetadata {
  reserved 10;

  string package_name = 1;
  string source_rpm = 2;
  int32 epoch = 3;
  string os_id = 4;
  string os_version_id = 5;
  string os_build_id = 6;
  string os_name = 7;
  string vendor = 8;
  string architecture = 9;

  reserved "license";
}

// The additional data found in COS packages.
message COSPackageMetadata {
  string name = 1;
  string version = 2;
  string category = 3;
  string os_version = 4;
  string os_version_id = 5;
  string ebuild_version = 6;
}

// The additional data found in PACMAN packages.
message PACMANPackageMetadata {
  string package_name = 1;
  string package_version = 2;
  string os_id = 3;
  string os_version_id = 4;
  string package_description = 5;
  string package_dependencies = 6;
}

// The additional data found in Nix packages.
message NixPackageMetadata {
  string package_name = 1;
  string package_version = 2;
  string package_hash = 3;
  string package_output = 4;
  string os_id = 5;
  string os_version_codename = 6;
  string os_version_id = 7;
}

// The additional data found in .NET deps json packages.
message DEPSJSONMetadata {
  string package_name = 1;
  string package_version = 2;
  string type = 3;
}

// The additional data found in SNAP packages.
message SNAPPackageMetadata {
  string name = 1;
  string version = 2;
  string grade = 3;
  string type = 4;
  repeated string architectures = 5;
  string os_id = 6;
  string os_version_codename = 7;
  string os_version_id = 8;
}

// The additional data found in portage packages.
message PortagePackageMetadata {
  string package_name = 1;
  string package_version = 2;
  string os_id = 3;
  string os_version_id = 4;
}

// The additional data found in Flatpak packages.
message FlatpakPackageMetadata {
  string package_name = 1;
  string package_id = 2;
  string package_version = 3;
  string release_date = 4;
  string os_name = 5;
  string os_id = 6;
  string os_version_id = 7;
  string os_build_id = 8;
  string developer = 9;
}

// The additional data found in MODULE packages.
message KernelModuleMetadata {
  string package_name = 1;
  string package_version = 2;
  string package_vermagic = 3;
  string package_source_version_identifier = 4;
  string os_id = 5;
  string os_version_codename = 6;
  string os_version_id = 7;
  string package_author = 8;
}

// The additional data found in Vmlinuz packages.
message VmlinuzMetadata {
  string name = 1;
  string version = 2;
  string architecture = 3;
  string extended_version = 4;
  string format = 5;
  int32 swap_device = 6;
  int32 root_device = 7;
  string video_mode = 8;
  string os_id = 9;
  string os_version_codename = 10;
  string os_version_id = 11;
  bool rw_root_fs = 12;
}

// The additional data found in Mac Applications.
message MacAppsMetadata {
  string bundle_display_name = 1;
  string bundle_identifier = 2;
  string bundle_short_version_string = 3;
  string bundle_executable = 4;
  string bundle_name = 5;
  string bundle_package_type = 6;
  string bundle_signature = 7;
  string bundle_version = 8;
  string product_id = 9;
  string update_url = 10;
}

// The additional data found in Macports packages.
message MacportsPackageMetadata {
  string package_name = 1;
  string package_version = 2;
  string package_revision = 3;
}

// The additional data for packages extracted from SPDX files.
message SPDXPackageMetadata {
  Purl purl = 1;
  repeated string cpes = 2;
}

// The additional data for packages extracted from CDX files.
message CDXPackageMetadata {
  Purl purl = 1;
  repeated string cpes = 2;
}

// The additional data found in Java JAR packages.
message JavaArchiveMetadata {
  string artifact_id = 2;
  string group_id = 3;
  string sha1 = 4;
}

// The additional data found in Java lockfiles.
message JavaLockfileMetadata {
  string artifact_id = 1;
  string group_id = 2;
  repeated string dep_group_vals = 3;
  bool is_transitive = 4;
}

// The additional data for packages extracted by an OSV extractor wrapper.
message OSVPackageMetadata {
  string purl_type = 1;
  string commit = 2;
  string ecosystem = 3;
  string compare_as = 4;
}

message PythonRequirementsMetadata {
  repeated string hash_checking_mode_values = 1;
  string version_comparator = 2;
  string requirement = 3;
}

message PythonSetupMetadata {
  string version_comparator = 2;
}

// Used to report open ports on a system.
message NetportsMetadata {
  uint32 port = 1;
  string protocol = 2;
  string command_line = 3;
}

message ContainerdContainerMetadata {
  string namespace_name = 1;
  string image_name = 2;
  string image_digest = 3;
  string runtime = 4;
  int32 pid = 5;
  string snapshotter = 6;
  string snapshot_key = 7;
  string lower_dir = 8;
  string upper_dir = 9;
  string work_dir = 10;
  string id = 11;
  string pod_name = 12;
  string pod_namespace = 13;
}

message ContainerdRuntimeContainerMetadata {
  string namespace_name = 1;
  string image_name = 2;
  string image_digest = 3;
  string runtime = 4;
  string id = 5;
  int32 pid = 6;
  string rootfs_path = 7;
}

message WindowsOSVersion {
  string product = 1;
  string full_version = 2;
}

// The additional data found in Homebrew packages.
message HomebrewPackageMetadata {}

// The additional data found in Chrome extensions.
message ChromeExtensionsMetadata {
  string name = 1;
  string description = 2;
  string author_email = 3;
  repeated string host_permissions = 4;
  int32 manifest_version = 5;
  string minimum_chrome_version = 6;
  repeated string permissions = 7;
  string update_url = 8;
}

// The additional data found in VSCode extensions.
message VSCodeExtensionsMetadata {
  string id = 1;
  string publisher_id = 2;
  string publisher_display_name = 3;
  string target_platform = 4;
  bool updated = 5;
  bool is_pre_release_version = 6;
  int64 installed_timestamp = 7;
}

// The additional data found in Podman containers.
message PodmanMetadata {
  map<uint32, Protocol> exposed_ports = 1;
  int32 pid = 2;
  string namespace_name = 3;
  google.protobuf.Timestamp started_time = 4;
  google.protobuf.Timestamp finished_time = 5;
  string status = 6;
  int32 exit_code = 7;
  bool exited = 8;
}

message Protocol {
  repeated string names = 1;
}

message DockerContainersMetadata {
  string image_name = 1;
  string image_digest = 2;
  string id = 3;
  repeated DockerPort ports = 4;
}

message AsdfMetadata {
  string tool_name = 1;
  string tool_version = 2;
}

message NvmMetadata {
  string nodejs_version = 2;
}

message DockerPort {
  string ip = 1;
  uint32 private_port = 2;
  uint32 public_port = 3;
  string type = 4;
}

// The additional data found in Windows Package Manager (Winget) packages.
message WingetPackageMetadata {
  string name = 1;
  string id = 2;
  string version = 3;
  string moniker = 4;
  string channel = 5;
  repeated string tags = 6;
  repeated string commands = 7;
}

// A secret (i.e. credential) found by Veles secret scanning.
message Secret {
  SecretData secret = 1;
  SecretStatus status = 2;
  repeated Location locations = 3;
}

message SecretData {
  oneof secret {
    GCPSAK gcpsak = 1;
    AnthropicWorkspaceAPIKey anthropic_workspace_api_key = 2;
    AnthropicModelAPIKey anthropic_model_api_key = 3;
    PerplexityAPIKey perplexity = 4;
    PrivateKey private_key = 5;
    GrokXAIAPIKey grok_xai_api_key = 6;
    GrokXAIManagementAPIKey grok_xai_management_api_key = 7;
    DockerHubPat docker_hub_pat = 8;
    DigitalOceanAPIToken digitalocean = 9;
    OpenAIAPIKey openai_api_key = 10;
    PostmanAPIKey postman_api_key = 11;
    PostmanCollectionAccessToken postman_collection_access_token = 12;
    AzureAccessToken azure_access_token = 13;
    AzureIdentityToken azure_identity_token = 14;
    TinkKeyset tink_keyset = 15;
    GitlabPat gitlab_pat = 16;
    HashiCorpVaultToken hashicorp_vault_token = 17;
    HashiCorpVaultAppRoleCredentials hashicorp_vault_app_role_credentials = 18;
    GCPAPIKey gcp_api_key = 19;
    HuggingfaceAPIKey hugginface = 20;
    GithubAppRefreshToken github_app_refresh_token = 21;
    StripeSecretKey stripe_secret_key = 22;
    StripeRestrictedKey stripe_restricted_key = 23;
    StripeWebhookSecret stripe_webhook_secret = 24;
    GCPOAuth2ClientCredentials gcp_oauth2_client_credentials = 25;
    GCPOAuth2AccessToken gcp_oauth2_access_token = 26;
<<<<<<< HEAD
    Pgpass pgpass = 27;
=======
    GithubAppServerToServerToken github_app_server_to_server_token = 27;
    GithubClassicPersonalAccessToken github_classic_personal_access_token = 28;
    GithubFineGrainedPersonalAccessToken
        github_fine_grained_personal_access_token = 29;
    GithubAppUserToServerToken github_app_user_to_server_token = 30;
    GithubOAuthToken github_oauth_token = 31;
    SlackAppConfigRefreshToken slack_app_config_refresh_token = 33;
    SlackAppLevelToken slack_app_level_token = 34;
    SlackAppConfigAccessToken slack_app_config_access_token = 35;
    AzureStorageAccountAccessKey azure_storage_account_access_key = 36;
    HashiCorpCloudPlatformCredentials hashicorp_cloud_platform_credentials = 37;
    HashiCorpCloudPlatformToken hashicorp_cloud_platform_token = 38;
>>>>>>> e7e58cb0
  }

  message GCPSAK {
    // Always filled.
    string private_key_id = 1;
    string client_email = 2;
    bytes signature = 3;  // derived from the private_key for validation

    // Filled only when explicitly requested.
    string type = 4;
    string project_id = 5;
    string client_id = 6;
    string auth_uri = 7;
    string token_uri = 8;
    string auth_provider_x509_cert_url = 9;
    string client_x509_cert_url = 10;
    string universe_domain = 11;

    // Should not be filled out unless very explicitly requested accepting the
    // risk that this might accidentally leak the key.
    string private_key = 12;
  }

  message AnthropicWorkspaceAPIKey {
    // The Anthropic Workspace API key (contains "admin01").
    string key = 1;
  }

  message AnthropicModelAPIKey {
    // The Anthropic Model API key (regular API key for model access).
    string key = 1;
  }

  message PerplexityAPIKey {
    string key = 1;
  }

  message GrokXAIAPIKey {
    string key = 1;
  }

  message GrokXAIManagementAPIKey {
    string key = 1;
  }

  message AzureStorageAccountAccessKey {
    string key = 1;
  }

  message PrivateKey {
    string block = 1;  // PEM/OpenSSH private key block
    bytes der = 2;     // DER-encoded key material
  }

  message AzureAccessToken {
    string token = 1;
  }

  message Pgpass {
    string hostname = 1;
    string port = 2;
    string database = 3;
    string username = 4;
    string password = 5;
  }

  message AzureIdentityToken {
    string token = 1;
  }

  message OpenAIAPIKey {
    string key = 1;
  }

  message DockerHubPat {
    string pat = 1;
    string username = 2;
  }

  message GitlabPat {
    string pat = 1;
  }

  message SlackAppLevelToken {
    string token = 1;
  }

  message SlackAppConfigAccessToken {
    string token = 1;
  }

  message SlackAppConfigRefreshToken {
    string token = 1;
  }

  message PostmanAPIKey {
    string key = 1;
  }

  message PostmanCollectionAccessToken {
    string key = 1;
  }

  message DigitalOceanAPIToken {
    string key = 1;
  }

  message GithubAppRefreshToken {
    string token = 1;
  }

  message GithubAppServerToServerToken {
    string token = 1;
  }

  message GithubClassicPersonalAccessToken {
    string token = 1;
  }

  message GithubFineGrainedPersonalAccessToken {
    string token = 1;
  }

  message GithubOAuthToken {
    string token = 1;
  }

  message GithubAppUserToServerToken {
    string token = 1;
  }

  message TinkKeyset {
    string content = 1;  // JSON encoded Tink keyset
  }

  message HashiCorpVaultToken {
    string token = 1;
  }

  message HashiCorpVaultAppRoleCredentials {
    string role_id = 1;
    string secret_id = 2;
    string id =
        3;  // General ID field for uncertain UUID types when context is unclear
  }

  message GCPAPIKey {
    string key = 1;
  }

  message HuggingfaceAPIKey {
    string key = 1;
    string role = 2;
    repeated string fine_grained_scope = 3;
  }

  message HashiCorpCloudPlatformCredentials {
    string client_id = 1;
    string client_secret = 2;
  }

  message HashiCorpCloudPlatformToken {
    string token = 1;
    // Optional identity enrichment fields populated when available
    string organization_id = 2;
    string project_id = 3;
    string principal_id = 4;
    string principal_type = 5;
    string service_name = 6;
    string user_id = 7;
    string user_email = 8;
    repeated string group_ids = 9;
  }

  message StripeSecretKey {
    string key = 1;
  }

  message StripeRestrictedKey {
    string key = 1;
  }

  message StripeWebhookSecret {
    string key = 1;
  }

  message GCPOAuth2ClientCredentials {
    // GCP OAuth2 client ID in format:
    // `12345678901-abcdefghijklmnopqrstuvwxyz.apps.googleusercontent.com`
    string id = 1;
    // GCP OAuth2 client secret, typically 24+ character alphanumeric string
    // prefixed with `GOCSPX-`
    string secret = 2;
  }

  message GCPOAuth2AccessToken {
    // GCP OAuth2 access token, typically in format:
    // "ya29.[alphanumeric_string]"
    string token = 1;
  }
}

message SecretStatus {
  SecretStatusEnum status = 1;
  google.protobuf.Timestamp last_updated = 2;

  enum SecretStatusEnum {
    // The default value for SecretStatusEnum. Set when no validation was
    // attempted.
    UNSPECIFIED = 0;
    // Deprecated. Use UNSPECIFIED instead.
    UNKNOWN = 1 [deprecated = true];
    // The secret is confirmed to be invalid.
    INVALID = 2;
    // The secret is confirmed to be valid.
    VALID = 3;
    // Validating the secret is not supported by the scanner.
    UNSUPPORTED = 4;
    // Validation is supported but the validation failed.
    FAILED = 5;
  }
}

message Location {
  oneof location {
    Filepath filepath = 1;
    FilepathWithLayerDetails filepath_with_layer_details = 2;
    EnvironmentVariable environment_variable = 3;
    ContainerCommand container_command = 4;
  }
}

message Filepath {
  string path = 1;
}

message FilepathWithLayerDetails {
  string path = 1;
  LayerDetails layer_details = 2;
}

message EnvironmentVariable {
  string name = 1;
}

message ContainerCommand {
  string command = 1;
}

message ContainerImageMetadata {
  int32 index = 1;
  // Layers are ordered from the earliest to the latest.
  repeated LayerMetadata layer_metadata = 2;
  // The base images that make up the chain.
  // The first base image is always empty, acting as a placeholder for the
  // scanned image itself. If the scanned image is a base image, there will be
  // no layers pointing to the first base image.
  //
  // The base images are ordered from the biggest base image containing all base
  // images to the smallest. e.g. [empty, postgresql, alpine]
  repeated BaseImageChain base_image_chains = 3;

  // Key value map of OS info from /etc/os-release.
  map<string, string> os_info = 4;
}

message BaseImageChain {
  // List of potential base images (repositories that have a matching ChainID).
  repeated BaseImageDetails base_images = 1;
  // Chain ID of the last layer in the image.
  string chain_id = 2;
}

message BaseImageDetails {
  // Name of the image. (e.g. `debian`, `circleci/node`)
  string repository = 1;
  // Name of the registry. (e.g. `docker.io`, `ghcr.io`)
  string registry = 2;
  // Name of the plugin used to extract the base image.
  string plugin = 3;
}

message LayerMetadata {
  // The index of the layer within the ContainerImageMetadata.layer_metadata
  // field.
  int32 index = 1;
  string diff_id = 2;
  string chain_id = 3;
  // The command that was used to build the layer.
  string command = 4;
  // Whether the layer is empty (currently always false).
  bool is_empty = 5;
  // The index of the base image match within the
  // ContainerImageMetadata.base_image_chains field.
  int32 base_image_index = 6;
}<|MERGE_RESOLUTION|>--- conflicted
+++ resolved
@@ -676,9 +676,6 @@
     StripeWebhookSecret stripe_webhook_secret = 24;
     GCPOAuth2ClientCredentials gcp_oauth2_client_credentials = 25;
     GCPOAuth2AccessToken gcp_oauth2_access_token = 26;
-<<<<<<< HEAD
-    Pgpass pgpass = 27;
-=======
     GithubAppServerToServerToken github_app_server_to_server_token = 27;
     GithubClassicPersonalAccessToken github_classic_personal_access_token = 28;
     GithubFineGrainedPersonalAccessToken
@@ -691,7 +688,7 @@
     AzureStorageAccountAccessKey azure_storage_account_access_key = 36;
     HashiCorpCloudPlatformCredentials hashicorp_cloud_platform_credentials = 37;
     HashiCorpCloudPlatformToken hashicorp_cloud_platform_token = 38;
->>>>>>> e7e58cb0
+    Pgpass pgpass = 39;
   }
 
   message GCPSAK {
