/*
 * Copyright 2025 Google LLC
 *
 * Licensed under the Apache License, Version 2.0 (the "License");
 * you may not use this file except in compliance with the License.
 * You may obtain a copy of the License at
 *
 * http://www.apache.org/licenses/LICENSE-2.0
 *
 * Unless required by applicable law or agreed to in writing, software
 * distributed under the License is distributed on an "AS IS" BASIS,
 * WITHOUT WARRANTIES OR CONDITIONS OF ANY KIND, either express or implied.
 * See the License for the specific language governing permissions and
 * limitations under the License.
 */

syntax = "proto3";

package scalibr;

import "google/protobuf/timestamp.proto";
import "proto/vulnerability.proto";

option go_package = "github.com/google/osv-scalibr/binary/proto/scan_result_go_proto";
option java_multiple_files = true;

// Proto file describing the SCALIBR scan results. Whenever this proto is
// modified make sure to regenerate the go_proto file by running
// `make protos`

// The results of a scan incl. scan status and artifacts found.
message ScanResult {
  reserved 6, 7;
  string version = 1;
  google.protobuf.Timestamp start_time = 2;
  google.protobuf.Timestamp end_time = 3;
  // Status of the overall scan.
  ScanStatus status = 4;
  // Status and versions of the plugins that ran.
  repeated PluginStatus plugin_status = 5;
  Inventory inventory = 8;
}

// The artifacts (e.g. software inventory, security findings) that a scan found.
message Inventory {
  repeated Package packages = 1;
  repeated PackageVuln package_vulns = 6;
  repeated GenericFinding generic_findings = 2;
  repeated Secret secrets = 3;
  repeated ContainerImageMetadata container_image_metadata = 5;
}

message ScanStatus {
  ScanStatusEnum status = 1;
  string failure_reason = 2;
  repeated FileError file_errors = 4;

  enum ScanStatusEnum {
    UNSPECIFIED = 0;
    SUCCEEDED = 1;
    PARTIALLY_SUCCEEDED = 2;
    FAILED = 3;
  }
}

message PluginStatus {
  string name = 1;
  int32 version = 2;
  ScanStatus status = 3;
}

message FileError {
  string file_path = 1;
  string error_message = 2;
}

// A software package or library found by an extractor.
// PURL or CPE needs to be set, maybe both.
message Package {
  reserved 3, 4, 10, 28, 35;
  // Unique identifier for the package.
  string id = 60;
  // Human-readable name of the software, to be used for things like logging.
  // For vuln matching, use the name from metadata.
  string name = 11;
  // Version of the package.
  string version = 12;
  // Source code level package identifiers.
  SourceCodeIdentifier source_code = 26;
  // Package URL of the software.
  Purl purl = 1;
  // Ecosystem - For software packages this corresponds to an OSV ecosystem
  // value, e.g. PyPI.
  string ecosystem = 27;
  // Paths or source of files related to the package.
  repeated string locations = 2;
  // The names of the plugins that found this software. Set by the
  // core library.
  repeated string plugins = 49;
  // The additional data found in the package.
  // LINT.IfChange
  oneof metadata {
    PythonPackageMetadata python_metadata = 5;
    JavascriptPackageJSONMetadata javascript_metadata = 6;
    APKPackageMetadata apk_metadata = 7;
    DPKGPackageMetadata dpkg_metadata = 8;
    RPMPackageMetadata rpm_metadata = 9;
    COSPackageMetadata cos_metadata = 13;
    DEPSJSONMetadata depsjson_metadata = 40;
    SPDXPackageMetadata spdx_metadata = 14;
    JavaArchiveMetadata java_archive_metadata = 15;
    JavaLockfileMetadata java_lockfile_metadata = 31;
    PACMANPackageMetadata pacman_metadata = 36;
    NixPackageMetadata nix_metadata = 37;
    KernelModuleMetadata kernel_module_metadata = 38;
    VmlinuzMetadata vmlinuz_metadata = 39;
    PortagePackageMetadata portage_metadata = 41;
    OSVPackageMetadata osv_metadata = 16;
    NetportsMetadata netports_metadata = 45;
    PythonRequirementsMetadata python_requirements_metadata = 21;
    PythonSetupMetadata python_setup_metadata = 44;
    ContainerdContainerMetadata containerd_container_metadata = 22;
    SNAPPackageMetadata snap_metadata = 23;
    FlatpakPackageMetadata flatpak_metadata = 24;
    MacAppsMetadata mac_apps_metadata = 34;
    ContainerdRuntimeContainerMetadata containerd_runtime_container_metadata =
        25;
    CDXPackageMetadata cdx_metadata = 30;
    WindowsOSVersion windows_os_version_metadata = 33;
    HomebrewPackageMetadata homebrew_metadata = 42;
    ChromeExtensionsMetadata chrome_extensions_metadata = 47;
    VSCodeExtensionsMetadata vscode_extensions_metadata = 46;
    PodmanMetadata podman_metadata = 50;
    DockerContainersMetadata docker_containers_metadata = 48;
    MacportsPackageMetadata macports_metadata = 53;
    WingetPackageMetadata winget_metadata = 54;
    AsdfMetadata asdf_metadata = 55;
    NvmMetadata nvm_metadata = 56;
    NodeVersionMetadata nodeversion_metadata = 58;
  }
  // LINT.ThenChange(/binary/proto/package_metadata.go)

  // Signals to indicate that specific vulnerabilities are not applicable to
  // this package.
  repeated PackageExploitabilitySignal exploitability_signals = 51;

  // Software licenses information
  repeated string licenses = 52;

  message ContainerImageMetadataIndexes {
    // The index of ContainerImageMetadata in Inventory.ContainerImageMetadata
    // list.
    int32 container_image_index = 1;
    // The index of LayerMetadata in ContainerImageMetadata.LayerMetadata list.
    int32 layer_index = 2;
  }

  optional ContainerImageMetadataIndexes container_image_metadata_indexes = 57;
}

// Additional identifiers for source code software packages (e.g. NPM).
message SourceCodeIdentifier {
  string repo = 1;
  string commit = 2;
}

// Details about the layer a package was found in.
message LayerDetails {
  // The index of the layer in the container image.
  int32 index = 1;
  // The diff ID (typically a sha256 hash) of the layer in the container image.
  string diff_id = 2;
  // The layer chain ID (sha256 hash) of the layer in the container image.
  // https://github.com/opencontainers/image-spec/blob/main/config.md#layer-chainid
  string chain_id = 5;
  // The layer build command that was used to build the layer. This may not be
  // found in all layers depending on how the container image is built.
  string command = 3;
  // Denotes whether the layer is in the base image.
  bool in_base_image = 4;
}

// PackageExploitabilitySignal is used to indicate that specific vulnerabilities
// are not applicable to a given package.
message PackageExploitabilitySignal {
  // The name of the plugin (e.g. Annotator) that added this signal.
  string plugin = 1;
  // Reason for exclusion.
  VexJustification justification = 2;
  oneof vuln_filter {
    // Advisory Identifier (CVE, GHSA, ...) and aliases of the vulns that are
    // not applicable to this package.
    VulnIdentifiers vuln_identifiers = 3;
    // Indicates that all vulnerabilities associated with the package are
    // irrelevant.
    bool matches_all_vulns = 4;
  }
}

message VulnIdentifiers {
  repeated string identifiers = 1;
}

// FindingExploitabilitySignal is used to indicate that a finding is not
// exploitable.
message FindingExploitabilitySignal {
  // The name of the plugin (e.g. Annotator) that added this signal.
  string plugin = 1;
  // Reason for exclusion.
  VexJustification justification = 2;
}

// Vuln exclusion reasons - Mirrors the format from the official VEX
// documentation
// (https://www.cisa.gov/sites/default/files/publications/VEX_Status_Justification_Jun22.pdf)
enum VexJustification {
  VEX_JUSTIFICATION_UNSPECIFIED = 0;
  // The vulnerable component is not used in the affected artifact.
  COMPONENT_NOT_PRESENT = 1;
  // The component is used but vulnerable code was removed or not included.
  VULNERABLE_CODE_NOT_PRESENT = 2;
  // Vulnerable code is included but is not executed.
  VULNERABLE_CODE_NOT_IN_EXECUTE_PATH = 3;
  // Vulnerable code is executed but can't be exploited due to program logic.
  VULNERABLE_CODE_CANNOT_BE_CONTROLLED_BY_ADVERSARY = 4;
  // Code can be executed but additional mitigations prevent exploitation.
  INLINE_MITIGATION_ALREADY_EXISTS = 5;
}

// Package URL, see https://github.com/package-url/purl-spec
message Purl {
  // String representation.
  string purl = 1;
  // Package type, e.g. "maven, npm, pypi".
  string type = 2;
  // Package name.
  string name = 3;
  // Package version.
  string version = 4;
  // Name prefix such as a Maven groupid, or Docker image owner.
  string namespace = 5;
  // Extra qualifying data for a package such as an OS, architecture, etc.
  repeated Qualifier qualifiers = 6;
  // Extra subpath within a package, relative to the package root.
  string subpath = 7;
}

message Qualifier {
  string key = 1;
  string value = 2;
}

// Describes a vulnerability (e.g. a CVE) related to a package.
message PackageVuln {
  osv.Vulnerability vuln = 1;
  // The ID of the associated package in Inventory.Packages.
  // Used for mapping between proto and struct.
  string package_id = 2;
  // The plugins (e.g. Detectors, Enrichers) that found this vuln.
  repeated string plugins = 3;
  // Signals that indicate this finding is not exploitable.
  repeated FindingExploitabilitySignal exploitability_signals = 4;
}

// Describes generic security findings not associated with any
// specific package, e.g. weak credentials.
message GenericFinding {
  reserved 3;
  // Info specific to the finding. Should always be the same for the same type
  // of finding.
  GenericFindingAdvisory adv = 1;
  // Instance-specific info such as location of the vulnerable files.
  GenericFindingTargetDetails target = 2;
  // The plugins (e.g. Detectors, Enrichers) that found this vuln.
  repeated string plugins = 4;
  // Signals that indicate this finding is not exploitable.
  repeated FindingExploitabilitySignal exploitability_signals = 5;
}

// Describes a security finding and how to remediate it. It should not
// contain any information specific to the target (e.g. which files were
// found vulnerable).
message GenericFindingAdvisory {
  reserved 2, 6;
  // A unique ID for the finding.
  AdvisoryId id = 1;
  string title = 3;
  string description = 4;
  // Remediation instructions, e.g. "update to latest version".
  string recommendation = 5;
  SeverityEnum sev = 7;
}

// A unique identifier per advisory.
message AdvisoryId {
  string publisher = 1;  // e.g. "CVE".
  string reference = 2;  // e.g. "CVE-2023-1234".
}

enum SeverityEnum {
  SEVERITY_UNSPECIFIED = 0;
  MINIMAL = 1;
  LOW = 2;
  MEDIUM = 3;
  HIGH = 4;
  CRITICAL = 5;
}

// Instance-specific details about the generic security finding.
message GenericFindingTargetDetails {
  reserved 1, 2, 3;
  // Free-text info.
  string extra = 4;
}

// The additional data found in python packages.
message PythonPackageMetadata {
  string author = 1;
  string author_email = 2;
}

// The additional data found in npm packages.
message JavascriptPackageJSONMetadata {
  reserved 4;

  string author = 1;
  repeated string maintainers = 2;
  repeated string contributors = 3;
  PackageSource source = 5;
}

// The source of the package.
enum PackageSource {
  UNKNOWN = 0;
  // PUBLIC_REGISTRY is the public NPM registry.
  PUBLIC_REGISTRY = 1;
  // OTHER is any other remote or private source (e.g. Github).
  // This is used for packages that are not found in the public NPM registry.
  OTHER = 2;
  // LOCAL is the local filesystem that stores the package versions.
  // This is used for when the package is locally-developed or -installed.
  LOCAL = 3;
}

// The additional data found in APK packages.
message APKPackageMetadata {
  reserved 7;

  string package_name = 1;
  string origin_name = 2;
  string os_id = 3;
  string os_version_id = 4;
  string maintainer = 5;
  string architecture = 6;

  reserved "license";
}

// The additional data found in DPKG packages.
// Next ID: 12
message DPKGPackageMetadata {
  string package_name = 1;
  string source_name = 2;
  string source_version = 3;
  string package_version = 4;
  string os_id = 5;
  string os_version_codename = 6;
  string os_version_id = 7;
  string maintainer = 8;
  string architecture = 9;
  string status = 10;
  string package_source = 11;
}

// The additional data found in RPM packages.
message RPMPackageMetadata {
  reserved 10;

  string package_name = 1;
  string source_rpm = 2;
  int32 epoch = 3;
  string os_id = 4;
  string os_version_id = 5;
  string os_build_id = 6;
  string os_name = 7;
  string vendor = 8;
  string architecture = 9;
  string os_pretty_name = 11;
  string os_cpe_name = 12;

  reserved "license";
}

// The additional data found in COS packages.
message COSPackageMetadata {
  string name = 1;
  string version = 2;
  string category = 3;
  string os_version = 4;
  string os_version_id = 5;
  string ebuild_version = 6;
}

// The additional data found in PACMAN packages.
message PACMANPackageMetadata {
  string package_name = 1;
  string package_version = 2;
  string os_id = 3;
  string os_version_id = 4;
  string package_description = 5;
  string package_dependencies = 6;
}

// The additional data found in Nix packages.
message NixPackageMetadata {
  string package_name = 1;
  string package_version = 2;
  string package_hash = 3;
  string package_output = 4;
  string os_id = 5;
  string os_version_codename = 6;
  string os_version_id = 7;
}

// The additional data found in .NET deps json packages.
message DEPSJSONMetadata {
  string package_name = 1;
  string package_version = 2;
  string type = 3;
}

// The additional data found in SNAP packages.
message SNAPPackageMetadata {
  string name = 1;
  string version = 2;
  string grade = 3;
  string type = 4;
  repeated string architectures = 5;
  string os_id = 6;
  string os_version_codename = 7;
  string os_version_id = 8;
}

// The additional data found in portage packages.
message PortagePackageMetadata {
  string package_name = 1;
  string package_version = 2;
  string os_id = 3;
  string os_version_id = 4;
}

// The additional data found in Flatpak packages.
message FlatpakPackageMetadata {
  string package_name = 1;
  string package_id = 2;
  string package_version = 3;
  string release_date = 4;
  string os_name = 5;
  string os_id = 6;
  string os_version_id = 7;
  string os_build_id = 8;
  string developer = 9;
}

// The additional data found in MODULE packages.
message KernelModuleMetadata {
  string package_name = 1;
  string package_version = 2;
  string package_vermagic = 3;
  string package_source_version_identifier = 4;
  string os_id = 5;
  string os_version_codename = 6;
  string os_version_id = 7;
  string package_author = 8;
}

// The additional data found in Vmlinuz packages.
message VmlinuzMetadata {
  string name = 1;
  string version = 2;
  string architecture = 3;
  string extended_version = 4;
  string format = 5;
  int32 swap_device = 6;
  int32 root_device = 7;
  string video_mode = 8;
  string os_id = 9;
  string os_version_codename = 10;
  string os_version_id = 11;
  bool rw_root_fs = 12;
}

// The additional data found in Mac Applications.
message MacAppsMetadata {
  string bundle_display_name = 1;
  string bundle_identifier = 2;
  string bundle_short_version_string = 3;
  string bundle_executable = 4;
  string bundle_name = 5;
  string bundle_package_type = 6;
  string bundle_signature = 7;
  string bundle_version = 8;
  string product_id = 9;
  string update_url = 10;
}

// The additional data found in Macports packages.
message MacportsPackageMetadata {
  string package_name = 1;
  string package_version = 2;
  string package_revision = 3;
}

// The additional data for packages extracted from SPDX files.
message SPDXPackageMetadata {
  Purl purl = 1;
  repeated string cpes = 2;
}

// The additional data for packages extracted from CDX files.
message CDXPackageMetadata {
  Purl purl = 1;
  repeated string cpes = 2;
}

// The additional data found in Java JAR packages.
message JavaArchiveMetadata {
  string artifact_id = 2;
  string group_id = 3;
  string sha1 = 4;
}

// The additional data found in Java lockfiles.
message JavaLockfileMetadata {
  string artifact_id = 1;
  string group_id = 2;
  repeated string dep_group_vals = 3;
  bool is_transitive = 4;
}

// The additional data for packages extracted by an OSV extractor wrapper.
message OSVPackageMetadata {
  string purl_type = 1;
  string commit = 2;
  string ecosystem = 3;
  string compare_as = 4;
}

message PythonRequirementsMetadata {
  repeated string hash_checking_mode_values = 1;
  string version_comparator = 2;
  string requirement = 3;
}

message PythonSetupMetadata {
  string version_comparator = 2;
}

// Used to report open ports on a system.
message NetportsMetadata {
  uint32 port = 1;
  string protocol = 2;
  string command_line = 3;
}

message ContainerdContainerMetadata {
  string namespace_name = 1;
  string image_name = 2;
  string image_digest = 3;
  string runtime = 4;
  int32 pid = 5;
  string snapshotter = 6;
  string snapshot_key = 7;
  string lower_dir = 8;
  string upper_dir = 9;
  string work_dir = 10;
  string id = 11;
  string pod_name = 12;
  string pod_namespace = 13;
}

message ContainerdRuntimeContainerMetadata {
  string namespace_name = 1;
  string image_name = 2;
  string image_digest = 3;
  string runtime = 4;
  string id = 5;
  int32 pid = 6;
  string rootfs_path = 7;
}

message WindowsOSVersion {
  string product = 1;
  string full_version = 2;
}

// The additional data found in Homebrew packages.
message HomebrewPackageMetadata {}

// The additional data found in Chrome extensions.
message ChromeExtensionsMetadata {
  string name = 1;
  string description = 2;
  string author_email = 3;
  repeated string host_permissions = 4;
  int32 manifest_version = 5;
  string minimum_chrome_version = 6;
  repeated string permissions = 7;
  string update_url = 8;
}

// The additional data found in VSCode extensions.
message VSCodeExtensionsMetadata {
  string id = 1;
  string publisher_id = 2;
  string publisher_display_name = 3;
  string target_platform = 4;
  bool updated = 5;
  bool is_pre_release_version = 6;
  int64 installed_timestamp = 7;
}

// The additional data found in Podman containers.
message PodmanMetadata {
  map<uint32, Protocol> exposed_ports = 1;
  int32 pid = 2;
  string namespace_name = 3;
  google.protobuf.Timestamp started_time = 4;
  google.protobuf.Timestamp finished_time = 5;
  string status = 6;
  int32 exit_code = 7;
  bool exited = 8;
}

message Protocol {
  repeated string names = 1;
}

message DockerContainersMetadata {
  string image_name = 1;
  string image_digest = 2;
  string id = 3;
  repeated DockerPort ports = 4;
}

message AsdfMetadata {
  string tool_name = 1;
  string tool_version = 2;
}

message NvmMetadata {
  string nodejs_version = 2;
}

message NodeVersionMetadata {
  string nodejs_version = 2;
}

message DockerPort {
  string ip = 1;
  uint32 private_port = 2;
  uint32 public_port = 3;
  string type = 4;
}

// The additional data found in Windows Package Manager (Winget) packages.
message WingetPackageMetadata {
  string name = 1;
  string id = 2;
  string version = 3;
  string moniker = 4;
  string channel = 5;
  repeated string tags = 6;
  repeated string commands = 7;
}

// A secret (i.e. credential) found by Veles secret scanning.
message Secret {
  SecretData secret = 1;
  SecretStatus status = 2;
  repeated Location locations = 3;
}

message SecretData {
  oneof secret {
    GCPSAK gcpsak = 1;
    AnthropicWorkspaceAPIKey anthropic_workspace_api_key = 2;
    AnthropicModelAPIKey anthropic_model_api_key = 3;
    PerplexityAPIKey perplexity = 4;
    PrivateKey private_key = 5;
    GrokXAIAPIKey grok_xai_api_key = 6;
    GrokXAIManagementAPIKey grok_xai_management_api_key = 7;
    DockerHubPat docker_hub_pat = 8;
    DigitalOceanAPIToken digitalocean = 9;
    OpenAIAPIKey openai_api_key = 10;
    PostmanAPIKey postman_api_key = 11;
    PostmanCollectionAccessToken postman_collection_access_token = 12;
    AzureAccessToken azure_access_token = 13;
    AzureIdentityToken azure_identity_token = 14;
    TinkKeyset tink_keyset = 15;
    GitlabPat gitlab_pat = 16;
    HashiCorpVaultToken hashicorp_vault_token = 17;
    HashiCorpVaultAppRoleCredentials hashicorp_vault_app_role_credentials = 18;
    GCPAPIKey gcp_api_key = 19;
    HuggingfaceAPIKey hugginface = 20;
    GithubAppRefreshToken github_app_refresh_token = 21;
    StripeSecretKey stripe_secret_key = 22;
    StripeRestrictedKey stripe_restricted_key = 23;
    StripeWebhookSecret stripe_webhook_secret = 24;
    GCPOAuth2ClientCredentials gcp_oauth2_client_credentials = 25;
    GCPOAuth2AccessToken gcp_oauth2_access_token = 26;
    GithubAppServerToServerToken github_app_server_to_server_token = 27;
    GithubClassicPersonalAccessToken github_classic_personal_access_token = 28;
    GithubFineGrainedPersonalAccessToken
        github_fine_grained_personal_access_token = 29;
    GithubAppUserToServerToken github_app_user_to_server_token = 30;
    GithubOAuthToken github_oauth_token = 31;
    SlackAppConfigRefreshToken slack_app_config_refresh_token = 33;
    SlackAppLevelToken slack_app_level_token = 34;
    SlackAppConfigAccessToken slack_app_config_access_token = 35;
    AzureStorageAccountAccessKey azure_storage_account_access_key = 36;
    HashiCorpCloudPlatformCredentials hashicorp_cloud_platform_credentials = 37;
    HashiCorpCloudPlatformToken hashicorp_cloud_platform_token = 38;
    OnePasswordSecretKey onepassword_secret_key = 39;
    OnePasswordServiceToken onepassword_service_token = 40;
    OnePasswordRecoveryCode onepassword_recovery_code = 41;
    OnePasswordConnectToken onepassword_connect_token = 42;
    Pgpass pgpass = 43;
    PyPIAPIToken pypi = 44;
    CratesIOAPIToken crates_io_api_token = 45;
    MariaDBCredentials maria_db_credentials = 46;
    GCSHmacKey gcs_hmac_key = 47;
    MysqlMyloginSection mysql_mylogin_section = 48;
    VapidKey vapid_key = 49;
    AwsAccessKeyCredentials aws_access_key_credentials = 50;
    ReCaptchaKey re_captcha_key = 51;
    PyxKeyV1 pyx_key_v1 = 52;
    PyxKeyV2 pyx_key_v2 = 53;
<<<<<<< HEAD
    CodeCatalystCredentials code_catalyst_credentials = 54;
=======
    JWTToken jwt_token = 54;
>>>>>>> 08a1760e
  }

  message GCPSAK {
    // Always filled.
    string private_key_id = 1;
    string client_email = 2;
    bytes signature = 3;  // derived from the private_key for validation

    // Filled only when explicitly requested.
    string type = 4;
    string project_id = 5;
    string client_id = 6;
    string auth_uri = 7;
    string token_uri = 8;
    string auth_provider_x509_cert_url = 9;
    string client_x509_cert_url = 10;
    string universe_domain = 11;

    // Should not be filled out unless very explicitly requested accepting the
    // risk that this might accidentally leak the key.
    string private_key = 12;
  }

  message JWTToken {
    // a generic JWT token
    string token = 1;
  }

  message AnthropicWorkspaceAPIKey {
    // The Anthropic Workspace API key (contains "admin01").
    string key = 1;
  }

  message AnthropicModelAPIKey {
    // The Anthropic Model API key (regular API key for model access).
    string key = 1;
  }

  message PerplexityAPIKey {
    string key = 1;
  }

  message GrokXAIAPIKey {
    string key = 1;
  }

  message GrokXAIManagementAPIKey {
    string key = 1;
  }

  message AzureStorageAccountAccessKey {
    string key = 1;
  }

  message PrivateKey {
    string block = 1;  // PEM/OpenSSH private key block
    bytes der = 2;     // DER-encoded key material
  }

  message AzureAccessToken {
    string token = 1;
  }

  message Pgpass {
    string hostname = 1;
    string port = 2;
    string database = 3;
    string username = 4;
    string password = 5;
  }

  message MariaDBCredentials {
    string host = 1;
    string port = 2;
    string user = 4;
    string password = 5;
    string section = 6;
  }

  message AzureIdentityToken {
    string token = 1;
  }

  message OpenAIAPIKey {
    string key = 1;
  }

  message DockerHubPat {
    string pat = 1;
    string username = 2;
  }

  message GitlabPat {
    string pat = 1;
  }

  message SlackAppLevelToken {
    string token = 1;
  }

  message SlackAppConfigAccessToken {
    string token = 1;
  }

  message SlackAppConfigRefreshToken {
    string token = 1;
  }

  message PostmanAPIKey {
    string key = 1;
  }

  message PostmanCollectionAccessToken {
    string key = 1;
  }

  message DigitalOceanAPIToken {
    string key = 1;
  }

  message CratesIOAPIToken {
    string token = 1;
  }

  message GithubAppRefreshToken {
    string token = 1;
  }

  message GithubAppServerToServerToken {
    string token = 1;
  }

  message GithubClassicPersonalAccessToken {
    string token = 1;
  }

  message GithubFineGrainedPersonalAccessToken {
    string token = 1;
  }

  message GithubOAuthToken {
    string token = 1;
  }

  message GithubAppUserToServerToken {
    string token = 1;
  }

  message PyPIAPIToken {
    string token = 1;
  }

  message TinkKeyset {
    string content = 1;  // JSON encoded Tink keyset
  }

  message HashiCorpVaultToken {
    string token = 1;
  }

  message HashiCorpVaultAppRoleCredentials {
    string role_id = 1;
    string secret_id = 2;
    string id =
        3;  // General ID field for uncertain UUID types when context is unclear
  }

  message GCPAPIKey {
    string key = 1;
  }

  message HuggingfaceAPIKey {
    string key = 1;
    string role = 2;
    repeated string fine_grained_scope = 3;
  }

  message HashiCorpCloudPlatformCredentials {
    string client_id = 1;
    string client_secret = 2;
  }

  message HashiCorpCloudPlatformToken {
    string token = 1;
    // Optional identity enrichment fields populated when available
    string organization_id = 2;
    string project_id = 3;
    string principal_id = 4;
    string principal_type = 5;
    string service_name = 6;
    string user_id = 7;
    string user_email = 8;
    repeated string group_ids = 9;
  }

  message StripeSecretKey {
    string key = 1;
  }

  message StripeRestrictedKey {
    string key = 1;
  }

  message StripeWebhookSecret {
    string key = 1;
  }

  message GCPOAuth2ClientCredentials {
    // GCP OAuth2 client ID in format:
    // `12345678901-abcdefghijklmnopqrstuvwxyz.apps.googleusercontent.com`
    string id = 1;
    // GCP OAuth2 client secret, typically 24+ character alphanumeric string
    // prefixed with `GOCSPX-`
    string secret = 2;
  }

  message GCPOAuth2AccessToken {
    // GCP OAuth2 access token, typically in format:
    // "ya29.[alphanumeric_string]"
    string token = 1;
  }

  message GCSHmacKey {
    string access_id = 1;
    string secret = 2;
  }

  message MysqlMyloginSection {
    string section_name = 1;
    string user = 2;
    string password = 3;
    string host = 4;
    string port = 5;
    string socket = 6;
  }

  message VapidKey {
    string private_b64 = 1;
    string public_b64 = 2;
  }

  message OnePasswordConnectToken {
    // Device UUID from the token JSON.
    string device_uuid = 1;
    // Version field from the token JSON.
    string version = 2;
    // Encrypted payload data (from encCredentials.data).
    string encrypted_data = 3;
    // Key ID used to encrypt the credentials (encCredentials.kid).
    string encryption_key_id = 4;
    // Initialization vector (encCredentials.iv).
    string iv = 5;
    // Unique key kid (uniqueKey.kid).
    string unique_key_id = 6;
    // Verifier salt (verifier.salt).
    string verifier_salt = 7;
    // Verifier local hash (verifier.localHash).
    string verifier_local_hash = 8;
  }

  message OnePasswordSecretKey {
    string key = 1;
  }
  message OnePasswordServiceToken {
    string key = 1;
  }

  message OnePasswordRecoveryCode {
    string key = 1;
  }

  message AwsAccessKeyCredentials {
    string access_id = 1;
    string secret = 2;
  }

  message ReCaptchaKey {
    string secret = 1;
  }
  message PyxKeyV1 {
    string key = 1;
  }

  message PyxKeyV2 {
    string key = 1;
  }

  message CodeCatalystCredentials{
    string url = 1;
  }
}

message SecretStatus {
  SecretStatusEnum status = 1;
  google.protobuf.Timestamp last_updated = 2;

  enum SecretStatusEnum {
    // The default value for SecretStatusEnum. Set when no validation was
    // attempted.
    UNSPECIFIED = 0;
    // Deprecated. Use UNSPECIFIED instead.
    UNKNOWN = 1 [deprecated = true];
    // The secret is confirmed to be invalid.
    INVALID = 2;
    // The secret is confirmed to be valid.
    VALID = 3;
    // Validating the secret is not supported by the scanner.
    UNSUPPORTED = 4;
    // Validation is supported but the validation failed.
    FAILED = 5;
  }
}

message Location {
  oneof location {
    Filepath filepath = 1;
    FilepathWithLayerDetails filepath_with_layer_details = 2;
    EnvironmentVariable environment_variable = 3;
    ContainerCommand container_command = 4;
  }
}

message Filepath {
  string path = 1;
}

message FilepathWithLayerDetails {
  string path = 1;
  LayerDetails layer_details = 2;
}

message EnvironmentVariable {
  string name = 1;
}

message ContainerCommand {
  string command = 1;
}

message ContainerImageMetadata {
  int32 index = 1;
  // Layers are ordered from the earliest to the latest.
  repeated LayerMetadata layer_metadata = 2;
  // The base images that make up the chain.
  // The first base image is always empty, acting as a placeholder for the
  // scanned image itself. If the scanned image is a base image, there will be
  // no layers pointing to the first base image.
  //
  // The base images are ordered from the biggest base image containing all base
  // images to the smallest. e.g. [empty, postgresql, alpine]
  repeated BaseImageChain base_image_chains = 3;

  // Key value map of OS info from /etc/os-release.
  map<string, string> os_info = 4;
}

message BaseImageChain {
  // List of potential base images (repositories that have a matching ChainID).
  repeated BaseImageDetails base_images = 1;
  // Chain ID of the last layer in the image.
  string chain_id = 2;
}

message BaseImageDetails {
  // Name of the image. (e.g. `debian`, `circleci/node`)
  string repository = 1;
  // Name of the registry. (e.g. `docker.io`, `ghcr.io`)
  string registry = 2;
  // Name of the plugin used to extract the base image.
  string plugin = 3;
}

message LayerMetadata {
  // The index of the layer within the ContainerImageMetadata.layer_metadata
  // field.
  int32 index = 1;
  string diff_id = 2;
  string chain_id = 3;
  // The command that was used to build the layer.
  string command = 4;
  // Whether the layer is empty (currently always false).
  bool is_empty = 5;
  // The index of the base image match within the
  // ContainerImageMetadata.base_image_chains field.
  int32 base_image_index = 6;
}<|MERGE_RESOLUTION|>--- conflicted
+++ resolved
@@ -736,11 +736,8 @@
     ReCaptchaKey re_captcha_key = 51;
     PyxKeyV1 pyx_key_v1 = 52;
     PyxKeyV2 pyx_key_v2 = 53;
-<<<<<<< HEAD
     CodeCatalystCredentials code_catalyst_credentials = 54;
-=======
-    JWTToken jwt_token = 54;
->>>>>>> 08a1760e
+    JWTToken jwt_token = 55;
   }
 
   message GCPSAK {
