/*
 * Copyright 2025 Google LLC
 *
 * Licensed under the Apache License, Version 2.0 (the "License");
 * you may not use this file except in compliance with the License.
 * You may obtain a copy of the License at
 *
 * http://www.apache.org/licenses/LICENSE-2.0
 *
 * Unless required by applicable law or agreed to in writing, software
 * distributed under the License is distributed on an "AS IS" BASIS,
 * WITHOUT WARRANTIES OR CONDITIONS OF ANY KIND, either express or implied.
 * See the License for the specific language governing permissions and
 * limitations under the License.
 */

syntax = "proto3";

package scalibr;

import "google/protobuf/timestamp.proto";

option go_package = "github.com/google/scalibr/binary/proto/scan_result_go_proto";
option java_multiple_files = true;

// Proto file describing the SCALIBR scan results. Whenever this proto is
// modified make sure to regenerate the go_proto file by running
// `make protos`

// The results of a scan incl. scan status and artifacts found.
message ScanResult {
  string version = 1;
  google.protobuf.Timestamp start_time = 2;
  google.protobuf.Timestamp end_time = 3;
  // Status of the overall scan.
  ScanStatus status = 4;
  // Status and versions of the plugins that ran.
  repeated PluginStatus plugin_status = 5;
  // TODO(b/400910349): Remove once integrators stop using these fields.
  repeated Package inventories_deprecated = 6 [deprecated = true];
  repeated GenericFinding findings_deprecated = 7 [deprecated = true];
  Inventory inventory = 8;
}

// The artifacts (e.g. software inventory, security findings) that a scan found.
message Inventory {
  repeated Package packages = 1;
  repeated GenericFinding generic_findings = 2;
  repeated Secret secrets = 3;
}

message ScanStatus {
  ScanStatusEnum status = 1;
  string failure_reason = 2;
  enum ScanStatusEnum {
    UNSPECIFIED = 0;
    SUCCEEDED = 1;
    PARTIALLY_SUCCEEDED = 2;
    FAILED = 3;
  }
}

message PluginStatus {
  string name = 1;
  int32 version = 2;
  ScanStatus status = 3;
}

// A software package or library found by an extractor.
// PURL or CPE needs to be set, maybe both.
message Package {
  reserved 3, 4;
  // Human-readable name of the software, to be used for things like logging.
  // For vuln matching, use the name from metadata.
  string name = 11;
  // Version of the package.
  string version = 12;
  // Source code level package identifiers.
  SourceCodeIdentifier source_code = 26;
  // Package URL of the software.
  Purl purl = 1;
  // Ecosystem - For software packages this corresponds to an OSV ecosystem
  // value, e.g. PyPI.
  string ecosystem = 27;
  // Paths or source of files related to the package.
  repeated string locations = 2;
  // TODO(b/400910349): Remove once integrators stop using these fields.
  string extractor_deprecated = 10 [deprecated = true];
  // The names of the plugins that found this software. Set by the
  // core library.
  repeated string plugins = 49;
  // The additional data found in the package.
  // LINT.IfChange
  oneof metadata {
    PythonPackageMetadata python_metadata = 5;
    JavascriptPackageJSONMetadata javascript_metadata = 6;
    APKPackageMetadata apk_metadata = 7;
    DPKGPackageMetadata dpkg_metadata = 8;
    RPMPackageMetadata rpm_metadata = 9;
    COSPackageMetadata cos_metadata = 13;
    DEPSJSONMetadata depsjson_metadata = 40;
    SPDXPackageMetadata spdx_metadata = 14;
    JavaArchiveMetadata java_archive_metadata = 15;
    JavaLockfileMetadata java_lockfile_metadata = 31;
    PACMANPackageMetadata pacman_metadata = 36;
    NixPackageMetadata nix_metadata = 37;
    KernelModuleMetadata kernel_module_metadata = 38;
    VmlinuzMetadata vmlinuz_metadata = 39;
    PortagePackageMetadata portage_metadata = 41;
    OSVPackageMetadata osv_metadata = 16;
    NetportsMetadata netports_metadata = 45;
    PythonRequirementsMetadata python_requirements_metadata = 21;
    PythonSetupMetadata python_setup_metadata = 44;
    ContainerdContainerMetadata containerd_container_metadata = 22;
    SNAPPackageMetadata snap_metadata = 23;
    FlatpakPackageMetadata flatpak_metadata = 24;
    MacAppsMetadata mac_apps_metadata = 34;
    ContainerdRuntimeContainerMetadata containerd_runtime_container_metadata =
        25;
    CDXPackageMetadata cdx_metadata = 30;
    WindowsOSVersion windows_os_version_metadata = 33;
    HomebrewPackageMetadata homebrew_metadata = 42;
    ChromeExtensionsMetadata chrome_extensions_metadata = 47;
    VSCodeExtensionsMetadata vscode_extensions_metadata = 46;
    PodmanMetadata podman_metadata = 50;
    DockerContainersMetadata docker_containers_metadata = 48;
    MacportsPackageMetadata macports_metadata = 53;
    WingetPackageMetadata winget_metadata = 54;
    AsdfMetadata asdf_metadata = 55;
  }
  // LINT.ThenChange(/binary/proto/package_metadata.go)

  // Deprecated - use exploitability_signals instead
  // TODO(b/400910349): Remove once integrators stop using this.
  repeated AnnotationEnum annotations_deprecated = 28 [deprecated = true];
  // Signals to indicate that specific vulnerabilities are not applicable to
  // this package.
  repeated PackageExploitabilitySignal exploitability_signals = 51;
  enum AnnotationEnum {
    UNSPECIFIED = 0;
    TRANSITIONAL = 1;
    INSIDE_OS_PACKAGE = 2;
    INSIDE_CACHE_DIR = 3;
  }

  // Details about the layer a package was found in. This should be set only for
  // container image scanning.
  LayerDetails layer_details = 35;

  // Software licenses information
  repeated string licenses = 52;
}

// Additional identifiers for source code software packages (e.g. NPM).
message SourceCodeIdentifier {
  string repo = 1;
  string commit = 2;
}

// Details about the layer a package was found in.
message LayerDetails {
  // The index of the layer in the container image.
  int32 index = 1;
  // The diff ID (typically a sha256 hash) of the layer in the container image.
  string diff_id = 2;
  // The layer chain ID (sha256 hash) of the layer in the container image.
  // https://github.com/opencontainers/image-spec/blob/main/config.md#layer-chainid
  string chain_id = 5;
  // The layer build command that was used to build the layer. This may not be
  // found in all layers depending on how the container image is built.
  string command = 3;
  // Denotes whether the layer is in the base image.
  bool in_base_image = 4;
}

// PackageExploitabilitySignal is used to indicate that specific vulnerabilities
// are not applicable to a given package.
message PackageExploitabilitySignal {
  // The name of the plugin (e.g. Annotator) that added this signal.
  string plugin = 1;
  // Reason for exclusion.
  VexJustification justification = 2;
  oneof vuln_filter {
    // Advisory Identifier (CVE, GHSA, ...) and aliases of the vulns that are
    // not applicable to this package.
    VulnIdentifiers vuln_identifiers = 3;
    // Indicates that all vulnerabilities associated with the package are
    // irrelevant.
    bool matches_all_vulns = 4;
  }
}

message VulnIdentifiers {
  repeated string identifiers = 1;
}

// FindingExploitabilitySignal is used to indicate that a finding is not
// exploitable.
message FindingExploitabilitySignal {
  // The name of the plugin (e.g. Annotator) that added this signal.
  string plugin = 1;
  // Reason for exclusion.
  VexJustification justification = 2;
}

// Vuln exclusion reasons - Mirrors the format from the official VEX
// documentation
// (https://www.cisa.gov/sites/default/files/publications/VEX_Status_Justification_Jun22.pdf)
enum VexJustification {
  VEX_JUSTIFICATION_UNSPECIFIED = 0;
  // The vulnerable component is not used in the affected artifact.
  COMPONENT_NOT_PRESENT = 1;
  // The component is used but vulnerable code was removed or not included.
  VULNERABLE_CODE_NOT_PRESENT = 2;
  // Vulnerable code is included but is not executed.
  VULNERABLE_CODE_NOT_IN_EXECUTE_PATH = 3;
  // Vulnerable code is executed but can't be exploited due to program logic.
  VULNERABLE_CODE_CANNOT_BE_CONTROLLED_BY_ADVERSARY = 4;
  // Code can be executed but additional mitigations prevent exploitation.
  INLINE_MITIGATION_ALREADY_EXISTS = 5;
}

// Package URL, see https://github.com/package-url/purl-spec
message Purl {
  // String representation.
  string purl = 1;
  // Package type, e.g. "maven, npm, pypi".
  string type = 2;
  // Package name.
  string name = 3;
  // Package version.
  string version = 4;
  // Name prefix such as a Maven groupid, or Docker image owner.
  string namespace = 5;
  // Extra qualifying data for a package such as an OS, architecture, etc.
  repeated Qualifier qualifiers = 6;
  // Extra subpath within a package, relative to the package root.
  string subpath = 7;
}

message Qualifier {
  string key = 1;
  string value = 2;
}

// Describes generic security findings not associated with any
// specific package, e.g. weak credentials.
message GenericFinding {
  reserved 3;
  // Info specific to the finding. Should always be the same for the same type
  // of finding.
  GenericFindingAdvisory adv = 1;
  // Instance-specific info such as location of the vulnerable files.
  GenericFindingTargetDetails target = 2;
  // The plugins (e.g. Detectors, Enrichers) that found this vuln.
  repeated string plugins = 4;
  // Signals that indicate this finding is not exploitable.
  repeated FindingExploitabilitySignal exploitability_signals = 5;
}

// Describes a security finding and how to remediate it. It should not
// contain any information specific to the target (e.g. which files were
// found vulnerable).
message GenericFindingAdvisory {
  reserved 2, 6;
  // A unique ID for the finding.
  AdvisoryId id = 1;
  string title = 3;
  string description = 4;
  // Remediation instructions, e.g. "update to latest version".
  string recommendation = 5;
  SeverityEnum sev = 7;
}

// A unique identifier per advisory.
message AdvisoryId {
  string publisher = 1;  // e.g. "CVE".
  string reference = 2;  // e.g. "CVE-2023-1234".
}

enum SeverityEnum {
  SEVERITY_UNSPECIFIED = 0;
  MINIMAL = 1;
  LOW = 2;
  MEDIUM = 3;
  HIGH = 4;
  CRITICAL = 5;
}

// Instance-specific details about the generic security finding.
message GenericFindingTargetDetails {
  reserved 1, 2, 3;
  // Free-text info.
  string extra = 4;
}

// The additional data found in python packages.
message PythonPackageMetadata {
  string author = 1;
  string author_email = 2;
}

// The additional data found in npm packages.
message JavascriptPackageJSONMetadata {
  string author = 1;
  repeated string maintainers = 2;
  repeated string contributors = 3;
  bool from_npm_repository = 4;
}

// The additional data found in APK packages.
message APKPackageMetadata {
  reserved 7;

  string package_name = 1;
  string origin_name = 2;
  string os_id = 3;
  string os_version_id = 4;
  string maintainer = 5;
  string architecture = 6;

  reserved "license";
}

// The additional data found in DPKG packages.
// Next ID: 11
message DPKGPackageMetadata {
  string package_name = 1;
  string source_name = 2;
  string source_version = 3;
  string package_version = 4;
  string os_id = 5;
  string os_version_codename = 6;
  string os_version_id = 7;
  string maintainer = 8;
  string architecture = 9;
  string status = 10;
}

// The additional data found in RPM packages.
message RPMPackageMetadata {
  reserved 10;

  string package_name = 1;
  string source_rpm = 2;
  int32 epoch = 3;
  string os_id = 4;
  string os_version_id = 5;
  string os_build_id = 6;
  string os_name = 7;
  string vendor = 8;
  string architecture = 9;

  reserved "license";
}

// The additional data found in COS packages.
message COSPackageMetadata {
  string name = 1;
  string version = 2;
  string category = 3;
  string os_version = 4;
  string os_version_id = 5;
  string ebuild_version = 6;
}

// The additional data found in PACMAN packages.
message PACMANPackageMetadata {
  string package_name = 1;
  string package_version = 2;
  string os_id = 3;
  string os_version_id = 4;
  string package_description = 5;
  string package_dependencies = 6;
}

// The additional data found in Nix packages.
message NixPackageMetadata {
  string package_name = 1;
  string package_version = 2;
  string package_hash = 3;
  string package_output = 4;
  string os_id = 5;
  string os_version_codename = 6;
  string os_version_id = 7;
}

// The additional data found in .NET deps json packages.
message DEPSJSONMetadata {
  string package_name = 1;
  string package_version = 2;
  string type = 3;
}

// The additional data found in SNAP packages.
message SNAPPackageMetadata {
  string name = 1;
  string version = 2;
  string grade = 3;
  string type = 4;
  repeated string architectures = 5;
  string os_id = 6;
  string os_version_codename = 7;
  string os_version_id = 8;
}

// The additional data found in portage packages.
message PortagePackageMetadata {
  string package_name = 1;
  string package_version = 2;
  string os_id = 3;
  string os_version_id = 4;
}

// The additional data found in Flatpak packages.
message FlatpakPackageMetadata {
  string package_name = 1;
  string package_id = 2;
  string package_version = 3;
  string release_date = 4;
  string os_name = 5;
  string os_id = 6;
  string os_version_id = 7;
  string os_build_id = 8;
  string developer = 9;
}

// The additional data found in MODULE packages.
message KernelModuleMetadata {
  string package_name = 1;
  string package_version = 2;
  string package_vermagic = 3;
  string package_source_version_identifier = 4;
  string os_id = 5;
  string os_version_codename = 6;
  string os_version_id = 7;
  string package_author = 8;
}

// The additional data found in Vmlinuz packages.
message VmlinuzMetadata {
  string name = 1;
  string version = 2;
  string architecture = 3;
  string extended_version = 4;
  string format = 5;
  int32 swap_device = 6;
  int32 root_device = 7;
  string video_mode = 8;
  string os_id = 9;
  string os_version_codename = 10;
  string os_version_id = 11;
  bool rw_root_fs = 12;
}

// The additional data found in Mac Applications.
message MacAppsMetadata {
  string bundle_display_name = 1;
  string bundle_identifier = 2;
  string bundle_short_version_string = 3;
  string bundle_executable = 4;
  string bundle_name = 5;
  string bundle_package_type = 6;
  string bundle_signature = 7;
  string bundle_version = 8;
  string product_id = 9;
  string update_url = 10;
}

// The additional data found in Macports packages.
message MacportsPackageMetadata {
  string package_name = 1;
  string package_version = 2;
  string package_revision = 3;
}

// The additional data for packages extracted from SPDX files.
message SPDXPackageMetadata {
  Purl purl = 1;
  repeated string cpes = 2;
}

// The additional data for packages extracted from CDX files.
message CDXPackageMetadata {
  Purl purl = 1;
  repeated string cpes = 2;
}

// The additional data found in Java JAR packages.
message JavaArchiveMetadata {
  string artifact_id = 2;
  string group_id = 3;
  string sha1 = 4;
}

// The additional data found in Java lockfiles.
message JavaLockfileMetadata {
  string artifact_id = 1;
  string group_id = 2;
  repeated string dep_group_vals = 3;
  bool is_transitive = 4;
}

// The additional data for packages extracted by an OSV extractor wrapper.
message OSVPackageMetadata {
  string purl_type = 1;
  string commit = 2;
  string ecosystem = 3;
  string compare_as = 4;
}

message PythonRequirementsMetadata {
  repeated string hash_checking_mode_values = 1;
  string version_comparator = 2;
  string requirement = 3;
}

message PythonSetupMetadata {
  string version_comparator = 2;
}

// Used to report open ports on a system.
message NetportsMetadata {
  uint32 port = 1;
  string protocol = 2;
  string command_line = 3;
}

message ContainerdContainerMetadata {
  string namespace_name = 1;
  string image_name = 2;
  string image_digest = 3;
  string runtime = 4;
  int32 pid = 5;
  string snapshotter = 6;
  string snapshot_key = 7;
  string lower_dir = 8;
  string upper_dir = 9;
  string work_dir = 10;
  string id = 11;
  string pod_name = 12;
  string pod_namespace = 13;
}

message ContainerdRuntimeContainerMetadata {
  string namespace_name = 1;
  string image_name = 2;
  string image_digest = 3;
  string runtime = 4;
  string id = 5;
  int32 pid = 6;
  string rootfs_path = 7;
}

message WindowsOSVersion {
  string product = 1;
  string full_version = 2;
}

// The additional data found in Homebrew packages.
message HomebrewPackageMetadata {}

// The additional data found in Chrome extensions.
message ChromeExtensionsMetadata {
  string name = 1;
  string description = 2;
  string author_email = 3;
  repeated string host_permissions = 4;
  int32 manifest_version = 5;
  string minimum_chrome_version = 6;
  repeated string permissions = 7;
  string update_url = 8;
}

// The additional data found in VSCode extensions.
message VSCodeExtensionsMetadata {
  string id = 1;
  string publisher_id = 2;
  string publisher_display_name = 3;
  string target_platform = 4;
  bool updated = 5;
  bool is_pre_release_version = 6;
  int64 installed_timestamp = 7;
}

// The additional data found in Podman containers.
message PodmanMetadata {
  map<uint32, Protocol> exposed_ports = 1;
  int32 pid = 2;
  string namespace_name = 3;
  google.protobuf.Timestamp started_time = 4;
  google.protobuf.Timestamp finished_time = 5;
  string status = 6;
  int32 exit_code = 7;
  bool exited = 8;
}

message Protocol {
  repeated string names = 1;
}

message DockerContainersMetadata {
  string image_name = 1;
  string image_digest = 2;
  string id = 3;
  repeated DockerPort ports = 4;
}

message AsdfMetadata {
  string tool_name = 1;
  string tool_version = 2;
}

message DockerPort {
  string ip = 1;
  uint32 private_port = 2;
  uint32 public_port = 3;
  string type = 4;
}

// The additional data found in Windows Package Manager (Winget) packages.
message WingetPackageMetadata {
  string name = 1;
  string id = 2;
  string version = 3;
  string moniker = 4;
  string channel = 5;
  repeated string tags = 6;
  repeated string commands = 7;
}

// A secret (i.e. credential) found by Veles secret scanning.
message Secret {
  SecretData secret = 1;
  SecretStatus status = 2;
  repeated Location locations = 3;
}

message SecretData {
  oneof secret {
    GCPSAK gcpsak = 1;
    AnthropicWorkspaceAPIKey anthropic_workspace_api_key = 2;
    AnthropicModelAPIKey anthropic_model_api_key = 3;
    PerplexityAPIKey perplexity = 4;
    PrivateKey private_key = 5;
    GrokXAIAPIKey grok_xai_api_key = 6;
    GrokXAIManagementAPIKey grok_xai_management_api_key = 7;
    DockerHubPat docker_hub_pat = 8;
    DigitalOceanAPIToken digitalocean = 9;
    OpenAIAPIKey openai_api_key = 10;
    PostmanAPIKey postman_api_key = 11;
    PostmanCollectionAccessToken postman_collection_access_token = 12;
    AzureAccessToken azure_access_token = 13;
    AzureIdentityToken azure_identity_token = 14;
    TinkKeyset tink_keyset = 15;
    GitlabPat gitlab_pat = 16;
    HashiCorpVaultToken hashicorp_vault_token = 17;
    HashiCorpVaultAppRoleCredentials hashicorp_vault_app_role_credentials = 18;
    GCPAPIKey gcp_api_key = 19;
<<<<<<< HEAD
    GCPOAuth2ClientCredentials gcp_oauth2_client_credentials = 20;
=======
    HuggingfaceAPIKey hugginface = 20;
    GithubAppRefreshToken github_app_refresh_token = 21;
>>>>>>> 8930967a
  }

  message GCPSAK {
    // Always filled.
    string private_key_id = 1;
    string client_email = 2;
    bytes signature = 3;  // derived from the private_key for validation

    // Filled only when explicitly requested.
    string type = 4;
    string project_id = 5;
    string client_id = 6;
    string auth_uri = 7;
    string token_uri = 8;
    string auth_provider_x509_cert_url = 9;
    string client_x509_cert_url = 10;
    string universe_domain = 11;

    // Should not be filled out unless very explicitly requested accepting the
    // risk that this might accidentally leak the key.
    string private_key = 12;
  }

  message AnthropicWorkspaceAPIKey {
    // The Anthropic Workspace API key (contains "admin01").
    string key = 1;
  }

  message AnthropicModelAPIKey {
    // The Anthropic Model API key (regular API key for model access).
    string key = 1;
  }

  message PerplexityAPIKey {
    string key = 1;
  }

  message GrokXAIAPIKey {
    string key = 1;
  }

  message GrokXAIManagementAPIKey {
    string key = 1;
  }

  message PrivateKey {
    string block = 1;  // PEM/OpenSSH private key block
    bytes der = 2;     // DER-encoded key material
  }

  message AzureAccessToken {
    string token = 1;
  }

  message AzureIdentityToken {
    string token = 1;
  }

  message OpenAIAPIKey {
    string key = 1;
  }

  message DockerHubPat {
    string pat = 1;
    string username = 2;
  }

  message GitlabPat {
    string pat = 1;
  }

  message PostmanAPIKey {
    string key = 1;
  }

  message PostmanCollectionAccessToken {
    string key = 1;
  }

  message DigitalOceanAPIToken {
    string key = 1;
  }

  message GithubAppRefreshToken {
    string token = 1;
  }
  message TinkKeyset {
    string content = 1;  // JSON encoded Tink keyset
  }

  message HashiCorpVaultToken {
    string token = 1;
  }

  message HashiCorpVaultAppRoleCredentials {
    string role_id = 1;
    string secret_id = 2;
    string id =
        3;  // General ID field for uncertain UUID types when context is unclear
  }

  message GCPAPIKey {
    string key = 1;
  }

<<<<<<< HEAD
  message GCPOAuth2ClientCredentials {
    // GCP OAuth2 client ID in format: 12345678901-abcdefghijklmnopqrstuvwxyz.apps.googleusercontent.com
    string client_id = 1;
    // GCP OAuth2 client secret, typically 24+ character alphanumeric string
    string client_secret = 2;
    // General ID field for cases where credential type is uncertain
    string id = 3;
=======
  message HuggingfaceAPIKey {
    string key = 1;
    string role = 2;
    repeated string fine_grained_scope = 3;
>>>>>>> 8930967a
  }
}

message SecretStatus {
  SecretStatusEnum status = 1;
  google.protobuf.Timestamp last_updated = 2;

  enum SecretStatusEnum {
    // The default value for SecretStatusEnum. Set when no validation was
    // attempted.
    UNSPECIFIED = 0;
    // Deprecated. Use UNSPECIFIED instead.
    UNKNOWN = 1 [deprecated = true];
    // The secret is confirmed to be invalid.
    INVALID = 2;
    // The secret is confirmed to be valid.
    VALID = 3;
    // Validating the secret is not supported by the scanner.
    UNSUPPORTED = 4;
    // Validation is supported but the validation failed.
    FAILED = 5;
  }
}

message Location {
  oneof location {
    Filepath filepath = 1;
    FilepathWithLayerDetails filepath_with_layer_details = 2;
    EnvironmentVariable environment_variable = 3;
    ContainerCommand container_command = 4;
  }
}

message Filepath {
  string path = 1;
}

message FilepathWithLayerDetails {
  string path = 1;
  LayerDetails layer_details = 2;
}

message EnvironmentVariable {
  string name = 1;
}

message ContainerCommand {
  string command = 1;
}<|MERGE_RESOLUTION|>--- conflicted
+++ resolved
@@ -657,12 +657,9 @@
     HashiCorpVaultToken hashicorp_vault_token = 17;
     HashiCorpVaultAppRoleCredentials hashicorp_vault_app_role_credentials = 18;
     GCPAPIKey gcp_api_key = 19;
-<<<<<<< HEAD
-    GCPOAuth2ClientCredentials gcp_oauth2_client_credentials = 20;
-=======
     HuggingfaceAPIKey hugginface = 20;
     GithubAppRefreshToken github_app_refresh_token = 21;
->>>>>>> 8930967a
+    GCPOAuth2ClientCredentials gcp_oauth2_client_credentials = 22;
   }
 
   message GCPSAK {
@@ -768,20 +765,17 @@
     string key = 1;
   }
 
-<<<<<<< HEAD
-  message GCPOAuth2ClientCredentials {
-    // GCP OAuth2 client ID in format: 12345678901-abcdefghijklmnopqrstuvwxyz.apps.googleusercontent.com
-    string client_id = 1;
-    // GCP OAuth2 client secret, typically 24+ character alphanumeric string
-    string client_secret = 2;
-    // General ID field for cases where credential type is uncertain
-    string id = 3;
-=======
   message HuggingfaceAPIKey {
     string key = 1;
     string role = 2;
     repeated string fine_grained_scope = 3;
->>>>>>> 8930967a
+  }
+
+  message GCPOAuth2ClientCredentials {
+    // GCP OAuth2 client ID in format: `12345678901-abcdefghijklmnopqrstuvwxyz.apps.googleusercontent.com`
+    string id = 1;
+    // GCP OAuth2 client secret, typically 24+ character alphanumeric string prefixed with `GOCSPX-`
+    string secret = 2;
   }
 }
 
