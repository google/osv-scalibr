/*
 * Copyright 2025 Google LLC
 *
 * Licensed under the Apache License, Version 2.0 (the "License");
 * you may not use this file except in compliance with the License.
 * You may obtain a copy of the License at
 *
 * http://www.apache.org/licenses/LICENSE-2.0
 *
 * Unless required by applicable law or agreed to in writing, software
 * distributed under the License is distributed on an "AS IS" BASIS,
 * WITHOUT WARRANTIES OR CONDITIONS OF ANY KIND, either express or implied.
 * See the License for the specific language governing permissions and
 * limitations under the License.
 */

syntax = "proto3";

package scalibr;

import "google/protobuf/timestamp.proto";

option go_package = "github.com/google/scalibr/binary/proto/scan_result_go_proto";
option java_multiple_files = true;

// Proto file describing the SCALIBR scan results. Whenever this proto is
// modified make sure to regenerate the go_proto file by running
// `make protos`

// The results of a scan incl. scan status and artifacts found.
message ScanResult {
  string version = 1;
  google.protobuf.Timestamp start_time = 2;
  google.protobuf.Timestamp end_time = 3;
  // Status of the overall scan.
  ScanStatus status = 4;
  // Status and versions of the plugins that ran.
  repeated PluginStatus plugin_status = 5;
  // TODO(b/400910349): Remove once integrators stop using these fields.
  repeated Package inventories_deprecated = 6 [deprecated = true];
  repeated GenericFinding findings_deprecated = 7 [deprecated = true];
  Inventory inventory = 8;
}

// The artifacts (e.g. software inventory, security findings) that a scan found.
message Inventory {
  repeated Package packages = 1;
  repeated GenericFinding generic_findings = 2;
  repeated Secret secrets = 3;
}

message ScanStatus {
  ScanStatusEnum status = 1;
  string failure_reason = 2;
  enum ScanStatusEnum {
    UNSPECIFIED = 0;
    SUCCEEDED = 1;
    PARTIALLY_SUCCEEDED = 2;
    FAILED = 3;
  }
}

message PluginStatus {
  string name = 1;
  int32 version = 2;
  ScanStatus status = 3;
}

// A software package or library found by an extractor.
// PURL or CPE needs to be set, maybe both.
message Package {
  reserved 3, 4;
  // Human-readable name of the software, to be used for things like logging.
  // For vuln matching, use the name from metadata.
  string name = 11;
  // Version of the package.
  string version = 12;
  // Source code level package identifiers.
  SourceCodeIdentifier source_code = 26;
  // Package URL of the software.
  Purl purl = 1;
  // Ecosystem - For software packages this corresponds to an OSV ecosystem
  // value, e.g. PyPI.
  string ecosystem = 27;
  // Paths or source of files related to the package.
  repeated string locations = 2;
  // TODO(b/400910349): Remove once integrators stop using these fields.
  string extractor_deprecated = 10 [deprecated = true];
  // The names of the plugins that found this software. Set by the
  // core library.
  repeated string plugins = 49;
  // The additional data found in the package.
  // LINT.IfChange
  oneof metadata {
    PythonPackageMetadata python_metadata = 5;
    JavascriptPackageJSONMetadata javascript_metadata = 6;
    APKPackageMetadata apk_metadata = 7;
    DPKGPackageMetadata dpkg_metadata = 8;
    RPMPackageMetadata rpm_metadata = 9;
    COSPackageMetadata cos_metadata = 13;
    DEPSJSONMetadata depsjson_metadata = 40;
    SPDXPackageMetadata spdx_metadata = 14;
    JavaArchiveMetadata java_archive_metadata = 15;
    JavaLockfileMetadata java_lockfile_metadata = 31;
    PACMANPackageMetadata pacman_metadata = 36;
    NixPackageMetadata nix_metadata = 37;
    KernelModuleMetadata kernel_module_metadata = 38;
    VmlinuzMetadata vmlinuz_metadata = 39;
    PortagePackageMetadata portage_metadata = 41;
    OSVPackageMetadata osv_metadata = 16;
    NetportsMetadata netports_metadata = 45;
    PythonRequirementsMetadata python_requirements_metadata = 21;
    PythonSetupMetadata python_setup_metadata = 44;
    ContainerdContainerMetadata containerd_container_metadata = 22;
    SNAPPackageMetadata snap_metadata = 23;
    FlatpakPackageMetadata flatpak_metadata = 24;
    MacAppsMetadata mac_apps_metadata = 34;
    ContainerdRuntimeContainerMetadata containerd_runtime_container_metadata =
        25;
    CDXPackageMetadata cdx_metadata = 30;
    WindowsOSVersion windows_os_version_metadata = 33;
    HomebrewPackageMetadata homebrew_metadata = 42;
    ChromeExtensionsMetadata chrome_extensions_metadata = 47;
    VSCodeExtensionsMetadata vscode_extensions_metadata = 46;
    PodmanMetadata podman_metadata = 50;
    DockerContainersMetadata docker_containers_metadata = 48;
    MacportsPackageMetadata macports_metadata = 53;
    WingetPackageMetadata winget_metadata = 54;
    AsdfMetadata asdf_metadata = 55;
  }
  // LINT.ThenChange(/binary/proto/package_metadata.go)

  // Deprecated - use exploitability_signals instead
  // TODO(b/400910349): Remove once integrators stop using this.
  repeated AnnotationEnum annotations_deprecated = 28 [deprecated = true];
  // Signals to indicate that specific vulnerabilities are not applicable to
  // this package.
  repeated PackageExploitabilitySignal exploitability_signals = 51;
  enum AnnotationEnum {
    UNSPECIFIED = 0;
    TRANSITIONAL = 1;
    INSIDE_OS_PACKAGE = 2;
    INSIDE_CACHE_DIR = 3;
  }

  // Details about the layer a package was found in. This should be set only for
  // container image scanning.
  LayerDetails layer_details = 35;

  // Software licenses information
  repeated string licenses = 52;
}

// Additional identifiers for source code software packages (e.g. NPM).
message SourceCodeIdentifier {
  string repo = 1;
  string commit = 2;
}

// Details about the layer a package was found in.
message LayerDetails {
  // The index of the layer in the container image.
  int32 index = 1;
  // The diff ID (typically a sha256 hash) of the layer in the container image.
  string diff_id = 2;
  // The layer chain ID (sha256 hash) of the layer in the container image.
  // https://github.com/opencontainers/image-spec/blob/main/config.md#layer-chainid
  string chain_id = 5;
  // The layer build command that was used to build the layer. This may not be
  // found in all layers depending on how the container image is built.
  string command = 3;
  // Denotes whether the layer is in the base image.
  bool in_base_image = 4;
}

// PackageExploitabilitySignal is used to indicate that specific vulnerabilities
// are not applicable to a given package.
message PackageExploitabilitySignal {
  // The name of the plugin (e.g. Annotator) that added this signal.
  string plugin = 1;
  // Reason for exclusion.
  VexJustification justification = 2;
  oneof vuln_filter {
    // Advisory Identifier (CVE, GHSA, ...) and aliases of the vulns that are
    // not applicable to this package.
    VulnIdentifiers vuln_identifiers = 3;
    // Indicates that all vulnerabilities associated with the package are
    // irrelevant.
    bool matches_all_vulns = 4;
  }
}

message VulnIdentifiers {
  repeated string identifiers = 1;
}

// FindingExploitabilitySignal is used to indicate that a finding is not
// exploitable.
message FindingExploitabilitySignal {
  // The name of the plugin (e.g. Annotator) that added this signal.
  string plugin = 1;
  // Reason for exclusion.
  VexJustification justification = 2;
}

// Vuln exclusion reasons - Mirrors the format from the official VEX
// documentation
// (https://www.cisa.gov/sites/default/files/publications/VEX_Status_Justification_Jun22.pdf)
enum VexJustification {
  VEX_JUSTIFICATION_UNSPECIFIED = 0;
  // The vulnerable component is not used in the affected artifact.
  COMPONENT_NOT_PRESENT = 1;
  // The component is used but vulnerable code was removed or not included.
  VULNERABLE_CODE_NOT_PRESENT = 2;
  // Vulnerable code is included but is not executed.
  VULNERABLE_CODE_NOT_IN_EXECUTE_PATH = 3;
  // Vulnerable code is executed but can't be exploited due to program logic.
  VULNERABLE_CODE_CANNOT_BE_CONTROLLED_BY_ADVERSARY = 4;
  // Code can be executed but additional mitigations prevent exploitation.
  INLINE_MITIGATION_ALREADY_EXISTS = 5;
}

// Package URL, see https://github.com/package-url/purl-spec
message Purl {
  // String representation.
  string purl = 1;
  // Package type, e.g. "maven, npm, pypi".
  string type = 2;
  // Package name.
  string name = 3;
  // Package version.
  string version = 4;
  // Name prefix such as a Maven groupid, or Docker image owner.
  string namespace = 5;
  // Extra qualifying data for a package such as an OS, architecture, etc.
  repeated Qualifier qualifiers = 6;
  // Extra subpath within a package, relative to the package root.
  string subpath = 7;
}

message Qualifier {
  string key = 1;
  string value = 2;
}

// Describes generic security findings not associated with any
// specific package, e.g. weak credentials.
message GenericFinding {
  reserved 3;
  // Info specific to the finding. Should always be the same for the same type
  // of finding.
  GenericFindingAdvisory adv = 1;
  // Instance-specific info such as location of the vulnerable files.
  GenericFindingTargetDetails target = 2;
  // The plugins (e.g. Detectors, Enrichers) that found this vuln.
  repeated string plugins = 4;
  // Signals that indicate this finding is not exploitable.
  repeated FindingExploitabilitySignal exploitability_signals = 5;
}

// Describes a security finding and how to remediate it. It should not
// contain any information specific to the target (e.g. which files were
// found vulnerable).
message GenericFindingAdvisory {
  reserved 2, 6;
  // A unique ID for the finding.
  AdvisoryId id = 1;
  string title = 3;
  string description = 4;
  // Remediation instructions, e.g. "update to latest version".
  string recommendation = 5;
  SeverityEnum sev = 7;
}

// A unique identifier per advisory.
message AdvisoryId {
  string publisher = 1;  // e.g. "CVE".
  string reference = 2;  // e.g. "CVE-2023-1234".
}

enum SeverityEnum {
  SEVERITY_UNSPECIFIED = 0;
  MINIMAL = 1;
  LOW = 2;
  MEDIUM = 3;
  HIGH = 4;
  CRITICAL = 5;
}

// Instance-specific details about the generic security finding.
message GenericFindingTargetDetails {
  reserved 1, 2, 3;
  // Free-text info.
  string extra = 4;
}

// The additional data found in python packages.
message PythonPackageMetadata {
  string author = 1;
  string author_email = 2;
}

// The additional data found in npm packages.
message JavascriptPackageJSONMetadata {
  string author = 1;
  repeated string maintainers = 2;
  repeated string contributors = 3;
  bool from_npm_repository = 4;
}

// The additional data found in APK packages.
message APKPackageMetadata {
  reserved 7;

  string package_name = 1;
  string origin_name = 2;
  string os_id = 3;
  string os_version_id = 4;
  string maintainer = 5;
  string architecture = 6;

  reserved "license";
}

// The additional data found in DPKG packages.
// Next ID: 11
message DPKGPackageMetadata {
  string package_name = 1;
  string source_name = 2;
  string source_version = 3;
  string package_version = 4;
  string os_id = 5;
  string os_version_codename = 6;
  string os_version_id = 7;
  string maintainer = 8;
  string architecture = 9;
  string status = 10;
}

// The additional data found in RPM packages.
message RPMPackageMetadata {
  reserved 10;

  string package_name = 1;
  string source_rpm = 2;
  int32 epoch = 3;
  string os_id = 4;
  string os_version_id = 5;
  string os_build_id = 6;
  string os_name = 7;
  string vendor = 8;
  string architecture = 9;

  reserved "license";
}

// The additional data found in COS packages.
message COSPackageMetadata {
  string name = 1;
  string version = 2;
  string category = 3;
  string os_version = 4;
  string os_version_id = 5;
  string ebuild_version = 6;
}

// The additional data found in PACMAN packages.
message PACMANPackageMetadata {
  string package_name = 1;
  string package_version = 2;
  string os_id = 3;
  string os_version_id = 4;
  string package_description = 5;
  string package_dependencies = 6;
}

// The additional data found in Nix packages.
message NixPackageMetadata {
  string package_name = 1;
  string package_version = 2;
  string package_hash = 3;
  string package_output = 4;
  string os_id = 5;
  string os_version_codename = 6;
  string os_version_id = 7;
}

// The additional data found in .NET deps json packages.
message DEPSJSONMetadata {
  string package_name = 1;
  string package_version = 2;
  string type = 3;
}

// The additional data found in SNAP packages.
message SNAPPackageMetadata {
  string name = 1;
  string version = 2;
  string grade = 3;
  string type = 4;
  repeated string architectures = 5;
  string os_id = 6;
  string os_version_codename = 7;
  string os_version_id = 8;
}

// The additional data found in portage packages.
message PortagePackageMetadata {
  string package_name = 1;
  string package_version = 2;
  string os_id = 3;
  string os_version_id = 4;
}

// The additional data found in Flatpak packages.
message FlatpakPackageMetadata {
  string package_name = 1;
  string package_id = 2;
  string package_version = 3;
  string release_date = 4;
  string os_name = 5;
  string os_id = 6;
  string os_version_id = 7;
  string os_build_id = 8;
  string developer = 9;
}

// The additional data found in MODULE packages.
message KernelModuleMetadata {
  string package_name = 1;
  string package_version = 2;
  string package_vermagic = 3;
  string package_source_version_identifier = 4;
  string os_id = 5;
  string os_version_codename = 6;
  string os_version_id = 7;
  string package_author = 8;
}

// The additional data found in Vmlinuz packages.
message VmlinuzMetadata {
  string name = 1;
  string version = 2;
  string architecture = 3;
  string extended_version = 4;
  string format = 5;
  int32 swap_device = 6;
  int32 root_device = 7;
  string video_mode = 8;
  string os_id = 9;
  string os_version_codename = 10;
  string os_version_id = 11;
  bool rw_root_fs = 12;
}

// The additional data found in Mac Applications.
message MacAppsMetadata {
  string bundle_display_name = 1;
  string bundle_identifier = 2;
  string bundle_short_version_string = 3;
  string bundle_executable = 4;
  string bundle_name = 5;
  string bundle_package_type = 6;
  string bundle_signature = 7;
  string bundle_version = 8;
  string product_id = 9;
  string update_url = 10;
}

// The additional data found in Macports packages.
message MacportsPackageMetadata {
  string package_name = 1;
  string package_version = 2;
  string package_revision = 3;
}

// The additional data for packages extracted from SPDX files.
message SPDXPackageMetadata {
  Purl purl = 1;
  repeated string cpes = 2;
}

// The additional data for packages extracted from CDX files.
message CDXPackageMetadata {
  Purl purl = 1;
  repeated string cpes = 2;
}

// The additional data found in Java JAR packages.
message JavaArchiveMetadata {
  string artifact_id = 2;
  string group_id = 3;
  string sha1 = 4;
}

// The additional data found in Java lockfiles.
message JavaLockfileMetadata {
  string artifact_id = 1;
  string group_id = 2;
  repeated string dep_group_vals = 3;
  bool is_transitive = 4;
}

// The additional data for packages extracted by an OSV extractor wrapper.
message OSVPackageMetadata {
  string purl_type = 1;
  string commit = 2;
  string ecosystem = 3;
  string compare_as = 4;
}

message PythonRequirementsMetadata {
  repeated string hash_checking_mode_values = 1;
  string version_comparator = 2;
  string requirement = 3;
}

message PythonSetupMetadata {
  string version_comparator = 2;
}

// Used to report open ports on a system.
message NetportsMetadata {
  uint32 port = 1;
  string protocol = 2;
  string command_line = 3;
}

message ContainerdContainerMetadata {
  string namespace_name = 1;
  string image_name = 2;
  string image_digest = 3;
  string runtime = 4;
  int32 pid = 5;
  string snapshotter = 6;
  string snapshot_key = 7;
  string lower_dir = 8;
  string upper_dir = 9;
  string work_dir = 10;
  string id = 11;
  string pod_name = 12;
  string pod_namespace = 13;
}

message ContainerdRuntimeContainerMetadata {
  string namespace_name = 1;
  string image_name = 2;
  string image_digest = 3;
  string runtime = 4;
  string id = 5;
  int32 pid = 6;
  string rootfs_path = 7;
}

message WindowsOSVersion {
  string product = 1;
  string full_version = 2;
}

// The additional data found in Homebrew packages.
message HomebrewPackageMetadata {}

// The additional data found in Chrome extensions.
message ChromeExtensionsMetadata {
  string name = 1;
  string description = 2;
  string author_email = 3;
  repeated string host_permissions = 4;
  int32 manifest_version = 5;
  string minimum_chrome_version = 6;
  repeated string permissions = 7;
  string update_url = 8;
}

// The additional data found in VSCode extensions.
message VSCodeExtensionsMetadata {
  string id = 1;
  string publisher_id = 2;
  string publisher_display_name = 3;
  string target_platform = 4;
  bool updated = 5;
  bool is_pre_release_version = 6;
  int64 installed_timestamp = 7;
}

// The additional data found in Podman containers.
message PodmanMetadata {
  map<uint32, Protocol> exposed_ports = 1;
  int32 pid = 2;
  string namespace_name = 3;
  google.protobuf.Timestamp started_time = 4;
  google.protobuf.Timestamp finished_time = 5;
  string status = 6;
  int32 exit_code = 7;
  bool exited = 8;
}

message Protocol {
  repeated string names = 1;
}

message DockerContainersMetadata {
  string image_name = 1;
  string image_digest = 2;
  string id = 3;
  repeated DockerPort ports = 4;
}

message AsdfMetadata {
  string tool_name = 1;
  string tool_version = 2;
}

message DockerPort {
  string ip = 1;
  uint32 private_port = 2;
  uint32 public_port = 3;
  string type = 4;
}

// The additional data found in Windows Package Manager (Winget) packages.
message WingetPackageMetadata {
  string name = 1;
  string id = 2;
  string version = 3;
  string moniker = 4;
  string channel = 5;
  repeated string tags = 6;
  repeated string commands = 7;
}

// A secret (i.e. credential) found by Veles secret scanning.
message Secret {
  SecretData secret = 1;
  SecretStatus status = 2;
  repeated Location locations = 3;
}

message SecretData {
  oneof secret {
    GCPSAK gcpsak = 1;
    AnthropicWorkspaceAPIKey anthropic_workspace_api_key = 2;
    AnthropicModelAPIKey anthropic_model_api_key = 3;
    PerplexityAPIKey perplexity = 4;
    PrivateKey private_key = 5;
    GrokXAIAPIKey grok_xai_api_key = 6;
    GrokXAIManagementAPIKey grok_xai_management_api_key = 7;
    DockerHubPat docker_hub_pat = 8;
    DigitalOceanAPIToken digitalocean = 9;
    OpenAIAPIKey openai_api_key = 10;
    PostmanAPIKey postman_api_key = 11;
    PostmanCollectionAccessToken postman_collection_access_token = 12;
    AzureAccessToken azure_access_token = 13;
    AzureIdentityToken azure_identity_token = 14;
    TinkKeyset tink_keyset = 15;
    GitlabPat gitlab_pat = 16;
    HashiCorpVaultToken hashicorp_vault_token = 17;
    HashiCorpVaultAppRoleCredentials hashicorp_vault_app_role_credentials = 18;
    GCPAPIKey gcp_api_key = 19;
<<<<<<< HEAD
    GCPOAuth2AccessToken gcp_oauth2_access_token = 21;
=======
    HuggingfaceAPIKey hugginface = 20;
    GithubAppRefreshToken github_app_refresh_token = 21;
>>>>>>> bcadd5b8
  }

  message GCPSAK {
    // Always filled.
    string private_key_id = 1;
    string client_email = 2;
    bytes signature = 3;  // derived from the private_key for validation

    // Filled only when explicitly requested.
    string type = 4;
    string project_id = 5;
    string client_id = 6;
    string auth_uri = 7;
    string token_uri = 8;
    string auth_provider_x509_cert_url = 9;
    string client_x509_cert_url = 10;
    string universe_domain = 11;

    // Should not be filled out unless very explicitly requested accepting the
    // risk that this might accidentally leak the key.
    string private_key = 12;
  }

  message AnthropicWorkspaceAPIKey {
    // The Anthropic Workspace API key (contains "admin01").
    string key = 1;
  }

  message AnthropicModelAPIKey {
    // The Anthropic Model API key (regular API key for model access).
    string key = 1;
  }

  message PerplexityAPIKey {
    string key = 1;
  }

  message GrokXAIAPIKey {
    string key = 1;
  }

  message GrokXAIManagementAPIKey {
    string key = 1;
  }

  message PrivateKey {
    string block = 1;  // PEM/OpenSSH private key block
    bytes der = 2;     // DER-encoded key material
  }

  message AzureAccessToken {
    string token = 1;
  }

  message AzureIdentityToken {
    string token = 1;
  }

  message OpenAIAPIKey {
    string key = 1;
  }

  message DockerHubPat {
    string pat = 1;
    string username = 2;
  }

  message GitlabPat {
    string pat = 1;
  }

  message PostmanAPIKey {
    string key = 1;
  }

  message PostmanCollectionAccessToken {
    string key = 1;
  }

  message DigitalOceanAPIToken {
    string key = 1;
  }

  message GithubAppRefreshToken {
    string token = 1;
  }
  message TinkKeyset {
    string content = 1;  // JSON encoded Tink keyset
  }

  message HashiCorpVaultToken {
    string token = 1;
  }

  message HashiCorpVaultAppRoleCredentials {
    string role_id = 1;
    string secret_id = 2;
    string id =
        3;  // General ID field for uncertain UUID types when context is unclear
  }

  message GCPAPIKey {
    string key = 1;
  }

<<<<<<< HEAD
  message GCPOAuth2AccessToken {
    // GCP OAuth2 access token, typically in format: 1/alphanumeric_string
    string token = 1;
=======
  message HuggingfaceAPIKey {
    string key = 1;
    string role = 2;
    repeated string fine_grained_scope = 3;
>>>>>>> bcadd5b8
  }
}

message SecretStatus {
  SecretStatusEnum status = 1;
  google.protobuf.Timestamp last_updated = 2;

  enum SecretStatusEnum {
    // The default value for SecretStatusEnum. Set when no validation was
    // attempted.
    UNSPECIFIED = 0;
    // Deprecated. Use UNSPECIFIED instead.
    UNKNOWN = 1 [deprecated = true];
    // The secret is confirmed to be invalid.
    INVALID = 2;
    // The secret is confirmed to be valid.
    VALID = 3;
    // Validating the secret is not supported by the scanner.
    UNSUPPORTED = 4;
    // Validation is supported but the validation failed.
    FAILED = 5;
  }
}

message Location {
  oneof location {
    Filepath filepath = 1;
    FilepathWithLayerDetails filepath_with_layer_details = 2;
    EnvironmentVariable environment_variable = 3;
    ContainerCommand container_command = 4;
  }
}

message Filepath {
  string path = 1;
}

message FilepathWithLayerDetails {
  string path = 1;
  LayerDetails layer_details = 2;
}

message EnvironmentVariable {
  string name = 1;
}

message ContainerCommand {
  string command = 1;
}<|MERGE_RESOLUTION|>--- conflicted
+++ resolved
@@ -657,12 +657,9 @@
     HashiCorpVaultToken hashicorp_vault_token = 17;
     HashiCorpVaultAppRoleCredentials hashicorp_vault_app_role_credentials = 18;
     GCPAPIKey gcp_api_key = 19;
-<<<<<<< HEAD
-    GCPOAuth2AccessToken gcp_oauth2_access_token = 21;
-=======
     HuggingfaceAPIKey hugginface = 20;
     GithubAppRefreshToken github_app_refresh_token = 21;
->>>>>>> bcadd5b8
+    GCPOAuth2AccessToken gcp_oauth2_access_token = 23;
   }
 
   message GCPSAK {
@@ -768,16 +765,15 @@
     string key = 1;
   }
 
-<<<<<<< HEAD
-  message GCPOAuth2AccessToken {
-    // GCP OAuth2 access token, typically in format: 1/alphanumeric_string
-    string token = 1;
-=======
   message HuggingfaceAPIKey {
     string key = 1;
     string role = 2;
     repeated string fine_grained_scope = 3;
->>>>>>> bcadd5b8
+  }
+
+  message GCPOAuth2AccessToken {
+    // GCP OAuth2 access token, typically in format: "ya29.[alphanumeric_string]"
+    string token = 1;
   }
 }
 
