--- conflicted
+++ resolved
@@ -870,11 +870,9 @@
 			UserID:         t.GetUserId(),
 			UserEmail:      t.GetUserEmail(),
 		}, nil
-<<<<<<< HEAD
 	case *spb.SecretData_GcsHmacKey:
 		t := s.GetGcsHmacKey()
 		return gcshmackey.HMACKey{AccessID: t.GetAccessId(), Secret: t.GetSecret()}, nil
-=======
 	case *spb.SecretData_MariaDbCredentials:
 		creds := s.GetMariaDbCredentials()
 		return mariadb.Credentials{
@@ -884,7 +882,6 @@
 			User:     creds.User,
 			Password: creds.Password,
 		}, nil
->>>>>>> aeeaf192
 	default:
 		return nil, fmt.Errorf("%w: %T", ErrUnsupportedSecretType, s.GetSecret())
 	}
