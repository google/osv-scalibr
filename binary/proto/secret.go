// Copyright 2025 Google LLC
//
// Licensed under the Apache License, Version 2.0 (the "License");
// you may not use this file except in compliance with the License.
// You may obtain a copy of the License at
//
//      http://www.apache.org/licenses/LICENSE-2.0
//
// Unless required by applicable law or agreed to in writing, software
// distributed under the License is distributed on an "AS IS" BASIS,
// WITHOUT WARRANTIES OR CONDITIONS OF ANY KIND, either express or implied.
// See the License for the specific language governing permissions and
// limitations under the License.

package proto

import (
	"errors"
	"fmt"
	"time"

	"github.com/google/osv-scalibr/inventory"
	"github.com/google/osv-scalibr/veles"
	velesanthropicapikey "github.com/google/osv-scalibr/veles/secrets/anthropicapikey"
	velesazuretoken "github.com/google/osv-scalibr/veles/secrets/azuretoken"
	"github.com/google/osv-scalibr/veles/secrets/dockerhubpat"
	velesgcpapikey "github.com/google/osv-scalibr/veles/secrets/gcpapikey"
	"github.com/google/osv-scalibr/veles/secrets/gcpoauth2access"
	"github.com/google/osv-scalibr/veles/secrets/gcpoauth2client"
	velesgcpsak "github.com/google/osv-scalibr/veles/secrets/gcpsak"
	velesgithub "github.com/google/osv-scalibr/veles/secrets/github"
	"github.com/google/osv-scalibr/veles/secrets/gitlabpat"
	velesgrokxaiapikey "github.com/google/osv-scalibr/veles/secrets/grokxaiapikey"
	veleshashicorpvault "github.com/google/osv-scalibr/veles/secrets/hashicorpvault"
	"github.com/google/osv-scalibr/veles/secrets/huggingfaceapikey"
	velesopenai "github.com/google/osv-scalibr/veles/secrets/openai"
	velesopenrouter "github.com/google/osv-scalibr/veles/secrets/openrouter"
	velesperplexity "github.com/google/osv-scalibr/veles/secrets/perplexityapikey"
	velespostmanapikey "github.com/google/osv-scalibr/veles/secrets/postmanapikey"
	velesprivatekey "github.com/google/osv-scalibr/veles/secrets/privatekey"
	velesstripeapikeys "github.com/google/osv-scalibr/veles/secrets/stripeapikeys"
	"github.com/google/osv-scalibr/veles/secrets/tinkkeyset"

	spb "github.com/google/osv-scalibr/binary/proto/scan_result_go_proto"
	velesdigitalocean "github.com/google/osv-scalibr/veles/secrets/digitaloceanapikey"
	"google.golang.org/protobuf/types/known/timestamppb"
)

var (
	// --- Errors

	// ErrMultipleSecretLocations will be returned if multiple secret locations are set.
	ErrMultipleSecretLocations = errors.New("multiple secret locations are not supported")

	// ErrUnsupportedValidationType will be returned if the validation type is not supported.
	ErrUnsupportedValidationType = errors.New("validation type is not supported")

	// ErrUnsupportedSecretType will be returned if the secret type is not supported.
	ErrUnsupportedSecretType = errors.New("unsupported secret type")

	structToProtoValidation = map[veles.ValidationStatus]spb.SecretStatus_SecretStatusEnum{
		veles.ValidationUnspecified: spb.SecretStatus_UNSPECIFIED,
		veles.ValidationUnsupported: spb.SecretStatus_UNSUPPORTED,
		veles.ValidationFailed:      spb.SecretStatus_FAILED,
		veles.ValidationInvalid:     spb.SecretStatus_INVALID,
		veles.ValidationValid:       spb.SecretStatus_VALID,
	}

	protoToStructValidation = func() map[spb.SecretStatus_SecretStatusEnum]veles.ValidationStatus {
		m := make(map[spb.SecretStatus_SecretStatusEnum]veles.ValidationStatus)
		for k, v := range structToProtoValidation {
			m[v] = k
		}
		if len(m) != len(structToProtoValidation) {
			panic("protoToStructValidation does not contain all values from structToProtoValidation")
		}
		return m
	}()
)

// --- Struct to Proto

// SecretToProto converts a struct Secret to its proto representation.
func SecretToProto(s *inventory.Secret) (*spb.Secret, error) {
	if s == nil {
		return nil, nil
	}

	sec, err := velesSecretToProto(s.Secret)
	if err != nil {
		return nil, err
	}
	res, err := validationResultToProto(s.Validation)
	if err != nil {
		return nil, err
	}
	return &spb.Secret{
		Secret:    sec,
		Status:    res,
		Locations: secretLocationToProto(s.Location),
	}, nil
}

func velesSecretToProto(s veles.Secret) (*spb.SecretData, error) {
	switch t := s.(type) {
	case velesprivatekey.PrivateKey:
		return privatekeyToProto(t), nil
	case velesgcpsak.GCPSAK:
		return gcpsakToProto(t), nil
	case dockerhubpat.DockerHubPAT:
		return dockerHubPATToProto(t), nil
	case velesdigitalocean.DigitaloceanAPIToken:
		return digitaloceanAPIKeyToProto(t), nil
	case velesanthropicapikey.WorkspaceAPIKey:
		return anthropicWorkspaceAPIKeyToProto(t.Key), nil
	case velesanthropicapikey.ModelAPIKey:
		return anthropicModelAPIKeyToProto(t.Key), nil
	case velesperplexity.PerplexityAPIKey:
		return perplexityAPIKeyToProto(t), nil
	case velesgrokxaiapikey.GrokXAIAPIKey:
		return grokXAIAPIKeyToProto(t), nil
	case velesgrokxaiapikey.GrokXAIManagementKey:
		return grokXAIManagementKeyToProto(t), nil
	case velesgithub.AppRefreshToken:
		return githubAppRefreshTokenToProto(t.Token), nil
	case velesgithub.AppServerToServerToken:
		return githubAppServerToServerTokenToProto(t.Token), nil
	case velesgithub.FineGrainedPersonalAccessToken:
		return githubFineGrainedPersonalAccessTokenToProto(t.Token), nil
	case velesgithub.ClassicPersonalAccessToken:
		return githubClassicPersonalAccessTokenToProto(t.Token), nil
	case velesgithub.AppUserToServerToken:
		return githubAppUserToServerTokenToProto(t.Token), nil
	case velesgithub.OAuthToken:
		return githubOAuthTokenToProto(t.Token), nil
	case gitlabpat.GitlabPAT:
		return gitalbPatKeyToProto(t), nil
	case velesazuretoken.AzureAccessToken:
		return azureAccessTokenToProto(t), nil
	case velesazuretoken.AzureIdentityToken:
		return azureIdentityTokenToProto(t), nil
	case tinkkeyset.TinkKeySet:
		return tinkKeysetToProto(t), nil
	case velesopenai.APIKey:
		return openaiAPIKeyToProto(t.Key), nil
	case velesopenrouter.APIKey:
		return openrouterAPIKeyToProto(t.Key), nil
	case velespostmanapikey.PostmanAPIKey:
		return postmanAPIKeyToProto(t), nil
	case velespostmanapikey.PostmanCollectionToken:
		return postmanCollectionTokenToProto(t), nil
	case veleshashicorpvault.Token:
		return hashicorpVaultTokenToProto(t), nil
	case veleshashicorpvault.AppRoleCredentials:
		return hashicorpVaultAppRoleCredentialsToProto(t), nil
	case velesgcpapikey.GCPAPIKey:
		return gcpAPIKeyToProto(t.Key), nil
	case huggingfaceapikey.HuggingfaceAPIKey:
		return huggingfaceAPIKeyToProto(t), nil
	case velesstripeapikeys.StripeSecretKey:
		return stripeSecretKeyToProto(t), nil
	case velesstripeapikeys.StripeRestrictedKey:
		return stripeRestrictedKeyToProto(t), nil
	case velesstripeapikeys.StripeWebhookSecret:
		return stripeWebhookSecretToProto(t), nil
	case gcpoauth2client.Credentials:
		return gcpOAuth2ClientCredentialsToProto(t), nil
	case gcpoauth2access.Token:
		return gcpOAuth2AccessTokenToProto(t), nil
	default:
		return nil, fmt.Errorf("%w: %T", ErrUnsupportedSecretType, s)
	}
}

func dockerHubPATToProto(s dockerhubpat.DockerHubPAT) *spb.SecretData {
	return &spb.SecretData{
		Secret: &spb.SecretData_DockerHubPat_{
			DockerHubPat: &spb.SecretData_DockerHubPat{
				Pat:      s.Pat,
				Username: s.Username,
			},
		},
	}
}

func digitaloceanAPIKeyToProto(s velesdigitalocean.DigitaloceanAPIToken) *spb.SecretData {
	return &spb.SecretData{
		Secret: &spb.SecretData_Digitalocean{
			Digitalocean: &spb.SecretData_DigitalOceanAPIToken{
				Key: s.Key,
			},
		},
	}
}

func gcpsakToProto(sak velesgcpsak.GCPSAK) *spb.SecretData {
	sakPB := &spb.SecretData_GCPSAK{
		PrivateKeyId: sak.PrivateKeyID,
		ClientEmail:  sak.ServiceAccount,
		Signature:    sak.Signature,
	}
	if sak.Extra != nil {
		sakPB.Type = sak.Extra.Type
		sakPB.ProjectId = sak.Extra.ProjectID
		sakPB.ClientId = sak.Extra.ClientID
		sakPB.AuthUri = sak.Extra.AuthURI
		sakPB.TokenUri = sak.Extra.TokenURI
		sakPB.AuthProviderX509CertUrl = sak.Extra.AuthProviderX509CertURL
		sakPB.ClientX509CertUrl = sak.Extra.ClientX509CertURL
		sakPB.UniverseDomain = sak.Extra.UniverseDomain
		sakPB.PrivateKey = sak.Extra.PrivateKey
	}
	return &spb.SecretData{
		Secret: &spb.SecretData_Gcpsak{
			Gcpsak: sakPB,
		},
	}
}

func gcpAPIKeyToProto(key string) *spb.SecretData {
	return &spb.SecretData{
		Secret: &spb.SecretData_GcpApiKey{
			GcpApiKey: &spb.SecretData_GCPAPIKey{
				Key: key,
			},
		},
	}
}

func anthropicWorkspaceAPIKeyToProto(key string) *spb.SecretData {
	return &spb.SecretData{
		Secret: &spb.SecretData_AnthropicWorkspaceApiKey{
			AnthropicWorkspaceApiKey: &spb.SecretData_AnthropicWorkspaceAPIKey{
				Key: key,
			},
		},
	}
}

func anthropicModelAPIKeyToProto(key string) *spb.SecretData {
	return &spb.SecretData{
		Secret: &spb.SecretData_AnthropicModelApiKey{
			AnthropicModelApiKey: &spb.SecretData_AnthropicModelAPIKey{
				Key: key,
			},
		},
	}
}

func perplexityAPIKeyToProto(s velesperplexity.PerplexityAPIKey) *spb.SecretData {
	return &spb.SecretData{
		Secret: &spb.SecretData_Perplexity{
			Perplexity: &spb.SecretData_PerplexityAPIKey{
				Key: s.Key,
			},
		},
	}
}

func grokXAIAPIKeyToProto(s velesgrokxaiapikey.GrokXAIAPIKey) *spb.SecretData {
	return &spb.SecretData{
		Secret: &spb.SecretData_GrokXaiApiKey{
			GrokXaiApiKey: &spb.SecretData_GrokXAIAPIKey{
				Key: s.Key,
			},
		},
	}
}

func grokXAIManagementKeyToProto(s velesgrokxaiapikey.GrokXAIManagementKey) *spb.SecretData {
	return &spb.SecretData{
		Secret: &spb.SecretData_GrokXaiManagementApiKey{
			GrokXaiManagementApiKey: &spb.SecretData_GrokXAIManagementAPIKey{
				Key: s.Key,
			},
		},
	}
}
func gitalbPatKeyToProto(s gitlabpat.GitlabPAT) *spb.SecretData {
	return &spb.SecretData{
		Secret: &spb.SecretData_GitlabPat_{
			GitlabPat: &spb.SecretData_GitlabPat{
				Pat: s.Pat,
			},
		},
	}
}

func postmanAPIKeyToProto(s velespostmanapikey.PostmanAPIKey) *spb.SecretData {
	return &spb.SecretData{
		Secret: &spb.SecretData_PostmanApiKey{
			PostmanApiKey: &spb.SecretData_PostmanAPIKey{
				Key: s.Key,
			},
		},
	}
}

func postmanCollectionTokenToProto(s velespostmanapikey.PostmanCollectionToken) *spb.SecretData {
	return &spb.SecretData{
		Secret: &spb.SecretData_PostmanCollectionAccessToken_{ // wrapper type has trailing underscore
			PostmanCollectionAccessToken: &spb.SecretData_PostmanCollectionAccessToken{
				Key: s.Key,
			},
		},
	}
}

func privatekeyToProto(pk velesprivatekey.PrivateKey) *spb.SecretData {
	return &spb.SecretData{
		Secret: &spb.SecretData_PrivateKey_{
			PrivateKey: &spb.SecretData_PrivateKey{
				Block: pk.Block,
				Der:   pk.Der,
			},
		},
	}
}

func githubAppRefreshTokenToProto(token string) *spb.SecretData {
	return &spb.SecretData{
		Secret: &spb.SecretData_GithubAppRefreshToken_{
			GithubAppRefreshToken: &spb.SecretData_GithubAppRefreshToken{
				Token: token,
			},
		},
	}
}

func githubAppServerToServerTokenToProto(token string) *spb.SecretData {
	return &spb.SecretData{
		Secret: &spb.SecretData_GithubAppServerToServerToken_{
			GithubAppServerToServerToken: &spb.SecretData_GithubAppServerToServerToken{
				Token: token,
			},
		},
	}
}

func githubAppUserToServerTokenToProto(token string) *spb.SecretData {
	return &spb.SecretData{
		Secret: &spb.SecretData_GithubAppUserToServerToken_{
			GithubAppUserToServerToken: &spb.SecretData_GithubAppUserToServerToken{
				Token: token,
			},
		},
	}
}

func githubFineGrainedPersonalAccessTokenToProto(token string) *spb.SecretData {
	return &spb.SecretData{
		Secret: &spb.SecretData_GithubFineGrainedPersonalAccessToken_{
			GithubFineGrainedPersonalAccessToken: &spb.SecretData_GithubFineGrainedPersonalAccessToken{
				Token: token,
			},
		},
	}
}

func githubClassicPersonalAccessTokenToProto(token string) *spb.SecretData {
	return &spb.SecretData{
		Secret: &spb.SecretData_GithubClassicPersonalAccessToken_{
			GithubClassicPersonalAccessToken: &spb.SecretData_GithubClassicPersonalAccessToken{
				Token: token,
			},
		},
	}
}

func githubOAuthTokenToProto(token string) *spb.SecretData {
	return &spb.SecretData{
		Secret: &spb.SecretData_GithubOauthToken{
			GithubOauthToken: &spb.SecretData_GithubOAuthToken{
				Token: token,
			},
		},
	}
}

func azureAccessTokenToProto(pk velesazuretoken.AzureAccessToken) *spb.SecretData {
	return &spb.SecretData{
		Secret: &spb.SecretData_AzureAccessToken_{
			AzureAccessToken: &spb.SecretData_AzureAccessToken{
				Token: pk.Token,
			},
		},
	}
}

func azureIdentityTokenToProto(pk velesazuretoken.AzureIdentityToken) *spb.SecretData {
	return &spb.SecretData{
		Secret: &spb.SecretData_AzureIdentityToken_{
			AzureIdentityToken: &spb.SecretData_AzureIdentityToken{
				Token: pk.Token,
			},
		},
	}
}

func tinkKeysetToProto(t tinkkeyset.TinkKeySet) *spb.SecretData {
	return &spb.SecretData{
		Secret: &spb.SecretData_TinkKeyset_{
			TinkKeyset: &spb.SecretData_TinkKeyset{
				Content: t.Content,
			},
		},
	}
}

func openaiAPIKeyToProto(key string) *spb.SecretData {
	return &spb.SecretData{
		Secret: &spb.SecretData_OpenaiApiKey{
			OpenaiApiKey: &spb.SecretData_OpenAIAPIKey{
				Key: key,
			},
		},
	}
}

<<<<<<< HEAD
func openrouterAPIKeyToProto(key string) *spb.SecretData {
	return &spb.SecretData{
		Secret: &spb.SecretData_OpenrouterApiKey{
			OpenrouterApiKey: &spb.SecretData_OpenRouterAPIKey{
				Key: key,
=======
func hashicorpVaultTokenToProto(s veleshashicorpvault.Token) *spb.SecretData {
	return &spb.SecretData{
		Secret: &spb.SecretData_HashicorpVaultToken{
			HashicorpVaultToken: &spb.SecretData_HashiCorpVaultToken{
				Token: s.Token,
			},
		},
	}
}

func hashicorpVaultAppRoleCredentialsToProto(s veleshashicorpvault.AppRoleCredentials) *spb.SecretData {
	return &spb.SecretData{
		Secret: &spb.SecretData_HashicorpVaultAppRoleCredentials{
			HashicorpVaultAppRoleCredentials: &spb.SecretData_HashiCorpVaultAppRoleCredentials{
				RoleId:   s.RoleID,
				SecretId: s.SecretID,
				Id:       s.ID,
			},
		},
	}
}

func huggingfaceAPIKeyToProto(s huggingfaceapikey.HuggingfaceAPIKey) *spb.SecretData {
	return &spb.SecretData{
		Secret: &spb.SecretData_Hugginface{
			Hugginface: &spb.SecretData_HuggingfaceAPIKey{
				Key:              s.Key,
				Role:             s.Role,
				FineGrainedScope: s.FineGrainedScope,
			},
		},
	}
}

func stripeSecretKeyToProto(s velesstripeapikeys.StripeSecretKey) *spb.SecretData {
	return &spb.SecretData{
		Secret: &spb.SecretData_StripeSecretKey_{
			StripeSecretKey: &spb.SecretData_StripeSecretKey{
				Key: s.Key,
			},
		},
	}
}

func stripeRestrictedKeyToProto(s velesstripeapikeys.StripeRestrictedKey) *spb.SecretData {
	return &spb.SecretData{
		Secret: &spb.SecretData_StripeRestrictedKey_{
			StripeRestrictedKey: &spb.SecretData_StripeRestrictedKey{
				Key: s.Key,
			},
		},
	}
}

func stripeWebhookSecretToProto(s velesstripeapikeys.StripeWebhookSecret) *spb.SecretData {
	return &spb.SecretData{
		Secret: &spb.SecretData_StripeWebhookSecret_{
			StripeWebhookSecret: &spb.SecretData_StripeWebhookSecret{
				Key: s.Key,
			},
		},
	}
}

func gcpOAuth2ClientCredentialsToProto(s gcpoauth2client.Credentials) *spb.SecretData {
	return &spb.SecretData{
		Secret: &spb.SecretData_GcpOauth2ClientCredentials{
			GcpOauth2ClientCredentials: &spb.SecretData_GCPOAuth2ClientCredentials{
				Id:     s.ID,
				Secret: s.Secret,
			},
		},
	}
}

func gcpOAuth2AccessTokenToProto(s gcpoauth2access.Token) *spb.SecretData {
	return &spb.SecretData{
		Secret: &spb.SecretData_GcpOauth2AccessToken{
			GcpOauth2AccessToken: &spb.SecretData_GCPOAuth2AccessToken{
				Token: s.Token,
>>>>>>> 34bd80ba
			},
		},
	}
}

func validationResultToProto(r inventory.SecretValidationResult) (*spb.SecretStatus, error) {
	status, err := validationStatusToProto(r.Status)
	if err != nil {
		return nil, err
	}

	var lastUpdate *timestamppb.Timestamp
	if !r.At.IsZero() {
		lastUpdate = timestamppb.New(r.At)
	}

	// Prefer nil over empty proto.
	if lastUpdate == nil && status == spb.SecretStatus_UNSPECIFIED {
		return nil, nil
	}

	return &spb.SecretStatus{
		Status:      status,
		LastUpdated: lastUpdate,
	}, nil
}

func validationStatusToProto(s veles.ValidationStatus) (spb.SecretStatus_SecretStatusEnum, error) {
	v, ok := structToProtoValidation[s]
	if !ok {
		return spb.SecretStatus_UNSPECIFIED, fmt.Errorf("%w: %q", ErrUnsupportedValidationType, s)
	}
	return v, nil
}

func secretLocationToProto(filepath string) []*spb.Location {
	return []*spb.Location{
		{
			Location: &spb.Location_Filepath{
				Filepath: &spb.Filepath{
					Path: filepath,
				},
			},
		},
	}
}

// --- Proto to Struct

// SecretToStruct converts a proto Secret to its struct representation.
func SecretToStruct(s *spb.Secret) (*inventory.Secret, error) {
	if s == nil {
		return nil, nil
	}

	if len(s.GetLocations()) > 1 {
		return nil, ErrMultipleSecretLocations
	}

	sec, err := velesSecretToStruct(s.GetSecret())
	if err != nil {
		return nil, err
	}
	res, err := validationResultToStruct(s.GetStatus())
	if err != nil {
		return nil, err
	}
	var path string
	if len(s.GetLocations()) > 0 {
		path = secretLocationToStruct(s.GetLocations()[0])
	}

	return &inventory.Secret{
		Secret:     sec,
		Location:   path,
		Validation: res,
	}, nil
}

func velesSecretToStruct(s *spb.SecretData) (veles.Secret, error) {
	switch s.Secret.(type) {
	case *spb.SecretData_PrivateKey_:
		return privatekeyToStruct(s.GetPrivateKey()), nil
	case *spb.SecretData_Gcpsak:
		return gcpsakToStruct(s.GetGcpsak()), nil
	case *spb.SecretData_DockerHubPat_:
		return dockerHubPATToStruct(s.GetDockerHubPat()), nil
	case *spb.SecretData_GitlabPat_:
		return gitlabPATToStruct(s.GetGitlabPat()), nil
	case *spb.SecretData_Digitalocean:
		return digitalOceanAPITokenToStruct(s.GetDigitalocean()), nil
	case *spb.SecretData_AnthropicWorkspaceApiKey:
		return velesanthropicapikey.WorkspaceAPIKey{Key: s.GetAnthropicWorkspaceApiKey().GetKey()}, nil
	case *spb.SecretData_AnthropicModelApiKey:
		return velesanthropicapikey.ModelAPIKey{Key: s.GetAnthropicModelApiKey().GetKey()}, nil
	case *spb.SecretData_Perplexity:
		return perplexityAPIKeyToStruct(s.GetPerplexity()), nil
	case *spb.SecretData_GrokXaiApiKey:
		return velesgrokxaiapikey.GrokXAIAPIKey{Key: s.GetGrokXaiApiKey().GetKey()}, nil
	case *spb.SecretData_GrokXaiManagementApiKey:
		return velesgrokxaiapikey.GrokXAIManagementKey{Key: s.GetGrokXaiManagementApiKey().GetKey()}, nil
	case *spb.SecretData_GithubAppRefreshToken_:
		return velesgithub.AppRefreshToken{Token: s.GetGithubAppRefreshToken().GetToken()}, nil
	case *spb.SecretData_GithubAppServerToServerToken_:
		return velesgithub.AppServerToServerToken{Token: s.GetGithubAppServerToServerToken().GetToken()}, nil
	case *spb.SecretData_GithubFineGrainedPersonalAccessToken_:
		return velesgithub.FineGrainedPersonalAccessToken{
			Token: s.GetGithubFineGrainedPersonalAccessToken().GetToken(),
		}, nil
	case *spb.SecretData_GithubClassicPersonalAccessToken_:
		return velesgithub.ClassicPersonalAccessToken{
			Token: s.GetGithubClassicPersonalAccessToken().GetToken(),
		}, nil
	case *spb.SecretData_GithubAppUserToServerToken_:
		return velesgithub.AppUserToServerToken{
			Token: s.GetGithubAppUserToServerToken().GetToken(),
		}, nil
	case *spb.SecretData_GithubOauthToken:
		return velesgithub.OAuthToken{Token: s.GetGithubOauthToken().GetToken()}, nil
	case *spb.SecretData_AzureAccessToken_:
		return velesazuretoken.AzureAccessToken{Token: s.GetAzureAccessToken().GetToken()}, nil
	case *spb.SecretData_AzureIdentityToken_:
		return velesazuretoken.AzureIdentityToken{Token: s.GetAzureIdentityToken().GetToken()}, nil
	case *spb.SecretData_TinkKeyset_:
		return tinkkeyset.TinkKeySet{Content: s.GetTinkKeyset().GetContent()}, nil
	case *spb.SecretData_PostmanApiKey:
		return velespostmanapikey.PostmanAPIKey{
			Key: s.GetPostmanApiKey().GetKey(),
		}, nil
	case *spb.SecretData_PostmanCollectionAccessToken_:
		return velespostmanapikey.PostmanCollectionToken{
			Key: s.GetPostmanCollectionAccessToken().GetKey(),
		}, nil
	case *spb.SecretData_HashicorpVaultToken:
		return hashicorpVaultTokenToStruct(s.GetHashicorpVaultToken()), nil
	case *spb.SecretData_HashicorpVaultAppRoleCredentials:
		return hashicorpVaultAppRoleCredentialsToStruct(s.GetHashicorpVaultAppRoleCredentials()), nil
	case *spb.SecretData_GcpApiKey:
		return velesgcpapikey.GCPAPIKey{Key: s.GetGcpApiKey().GetKey()}, nil
	case *spb.SecretData_Hugginface:
		return huggingfaceAPIKeyToStruct(s.GetHugginface()), nil
	case *spb.SecretData_StripeSecretKey_:
		return velesstripeapikeys.StripeSecretKey{
			Key: s.GetStripeSecretKey().GetKey(),
		}, nil
	case *spb.SecretData_StripeRestrictedKey_:
		return velesstripeapikeys.StripeRestrictedKey{
			Key: s.GetStripeRestrictedKey().GetKey(),
		}, nil
	case *spb.SecretData_StripeWebhookSecret_:
		return velesstripeapikeys.StripeWebhookSecret{
			Key: s.GetStripeWebhookSecret().GetKey(),
		}, nil
	case *spb.SecretData_GcpOauth2ClientCredentials:
		return gcpOAuth2ClientCredentialsToStruct(s.GetGcpOauth2ClientCredentials()), nil
	case *spb.SecretData_GcpOauth2AccessToken:
		return gcpOAuth2AccessTokenToStruct(s.GetGcpOauth2AccessToken()), nil
	default:
		return nil, fmt.Errorf("%w: %T", ErrUnsupportedSecretType, s.GetSecret())
	}
}

func digitalOceanAPITokenToStruct(kPB *spb.SecretData_DigitalOceanAPIToken) velesdigitalocean.DigitaloceanAPIToken {
	return velesdigitalocean.DigitaloceanAPIToken{
		Key: kPB.GetKey(),
	}
}

func dockerHubPATToStruct(kPB *spb.SecretData_DockerHubPat) dockerhubpat.DockerHubPAT {
	return dockerhubpat.DockerHubPAT{
		Pat:      kPB.GetPat(),
		Username: kPB.GetUsername(),
	}
}
func gitlabPATToStruct(kPB *spb.SecretData_GitlabPat) gitlabpat.GitlabPAT {
	return gitlabpat.GitlabPAT{
		Pat: kPB.GetPat(),
	}
}

func huggingfaceAPIKeyToStruct(kPB *spb.SecretData_HuggingfaceAPIKey) huggingfaceapikey.HuggingfaceAPIKey {
	return huggingfaceapikey.HuggingfaceAPIKey{
		Key:              kPB.GetKey(),
		Role:             kPB.GetRole(),
		FineGrainedScope: kPB.GetFineGrainedScope(),
	}
}

func gcpOAuth2ClientCredentialsToStruct(kPB *spb.SecretData_GCPOAuth2ClientCredentials) gcpoauth2client.Credentials {
	return gcpoauth2client.Credentials{
		ID:     kPB.GetId(),
		Secret: kPB.GetSecret(),
	}
}

func gcpOAuth2AccessTokenToStruct(kPB *spb.SecretData_GCPOAuth2AccessToken) gcpoauth2access.Token {
	return gcpoauth2access.Token{
		Token: kPB.GetToken(),
	}
}

func gcpsakToStruct(sakPB *spb.SecretData_GCPSAK) velesgcpsak.GCPSAK {
	sak := velesgcpsak.GCPSAK{
		PrivateKeyID:   sakPB.GetPrivateKeyId(),
		ServiceAccount: sakPB.GetClientEmail(),
		Signature:      sakPB.GetSignature(),
	}
	if sakPB.GetType() != "" {
		sak.Extra = &velesgcpsak.ExtraFields{
			Type:                    sakPB.GetType(),
			ProjectID:               sakPB.GetProjectId(),
			ClientID:                sakPB.GetClientId(),
			AuthURI:                 sakPB.GetAuthUri(),
			TokenURI:                sakPB.GetTokenUri(),
			AuthProviderX509CertURL: sakPB.GetAuthProviderX509CertUrl(),
			ClientX509CertURL:       sakPB.GetClientX509CertUrl(),
			UniverseDomain:          sakPB.GetUniverseDomain(),
			PrivateKey:              sakPB.GetPrivateKey(),
		}
	}
	return sak
}

func perplexityAPIKeyToStruct(kPB *spb.SecretData_PerplexityAPIKey) velesperplexity.PerplexityAPIKey {
	return velesperplexity.PerplexityAPIKey{
		Key: kPB.GetKey(),
	}
}

func privatekeyToStruct(pkPB *spb.SecretData_PrivateKey) velesprivatekey.PrivateKey {
	return velesprivatekey.PrivateKey{
		Block: pkPB.GetBlock(),
		Der:   pkPB.GetDer(),
	}
}

func validationResultToStruct(r *spb.SecretStatus) (inventory.SecretValidationResult, error) {
	status, err := validationStatusToStruct(r.GetStatus())
	if err != nil {
		return inventory.SecretValidationResult{}, err
	}
	var at time.Time
	if r.GetLastUpdated() != nil {
		at = r.GetLastUpdated().AsTime()
	}
	return inventory.SecretValidationResult{
		Status: status,
		At:     at,
	}, nil
}

func validationStatusToStruct(s spb.SecretStatus_SecretStatusEnum) (veles.ValidationStatus, error) {
	v, ok := protoToStructValidation[s]
	if !ok {
		return veles.ValidationUnspecified, fmt.Errorf("%w: %q", ErrUnsupportedValidationType, s)
	}
	return v, nil
}

func secretLocationToStruct(location *spb.Location) string {
	if location.GetFilepath() != nil {
		return location.GetFilepath().GetPath()
	}
	return ""
}

func hashicorpVaultTokenToStruct(tokenPB *spb.SecretData_HashiCorpVaultToken) veleshashicorpvault.Token {
	return veleshashicorpvault.Token{
		Token: tokenPB.GetToken(),
	}
}

func hashicorpVaultAppRoleCredentialsToStruct(credsPB *spb.SecretData_HashiCorpVaultAppRoleCredentials) veleshashicorpvault.AppRoleCredentials {
	return veleshashicorpvault.AppRoleCredentials{
		RoleID:   credsPB.GetRoleId(),
		SecretID: credsPB.GetSecretId(),
		ID:       credsPB.GetId(),
	}
}<|MERGE_RESOLUTION|>--- conflicted
+++ resolved
@@ -417,13 +417,6 @@
 	}
 }
 
-<<<<<<< HEAD
-func openrouterAPIKeyToProto(key string) *spb.SecretData {
-	return &spb.SecretData{
-		Secret: &spb.SecretData_OpenrouterApiKey{
-			OpenrouterApiKey: &spb.SecretData_OpenRouterAPIKey{
-				Key: key,
-=======
 func hashicorpVaultTokenToProto(s veleshashicorpvault.Token) *spb.SecretData {
 	return &spb.SecretData{
 		Secret: &spb.SecretData_HashicorpVaultToken{
@@ -504,7 +497,6 @@
 		Secret: &spb.SecretData_GcpOauth2AccessToken{
 			GcpOauth2AccessToken: &spb.SecretData_GCPOAuth2AccessToken{
 				Token: s.Token,
->>>>>>> 34bd80ba
 			},
 		},
 	}
@@ -783,4 +775,14 @@
 		SecretID: credsPB.GetSecretId(),
 		ID:       credsPB.GetId(),
 	}
+}
+
+func openrouterAPIKeyToProto(key string) *spb.SecretData {
+	return &spb.SecretData{
+		Secret: &spb.SecretData_OpenrouterApiKey{
+			OpenrouterApiKey: &spb.SecretData_OpenRouterAPIKey{
+				Key: key,
+			},
+		},
+	}
 }