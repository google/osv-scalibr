--- conflicted
+++ resolved
@@ -112,15 +112,12 @@
 		return grokXAIAPIKeyToProto(t), nil
 	case velesgrokxaiapikey.GrokXAIManagementKey:
 		return grokXAIManagementKeyToProto(t), nil
-<<<<<<< HEAD
-	case tinkkeyset.TinkKeySet:
-		return tinkKeysetToProto(t), nil
-=======
 	case velesazuretoken.AzureAccessToken:
 		return azureAccessTokenToProto(t), nil
 	case velesazuretoken.AzureIdentityToken:
 		return azureIdentityTokenToProto(t), nil
->>>>>>> 81a45d8e
+	case tinkkeyset.TinkKeySet:
+		return tinkKeysetToProto(t), nil
 	case velesopenai.APIKey:
 		return openaiAPIKeyToProto(t.Key), nil
 	case velespostmanapikey.PostmanAPIKey:
@@ -258,29 +255,31 @@
 	}
 }
 
-<<<<<<< HEAD
+func azureAccessTokenToProto(pk velesazuretoken.AzureAccessToken) *spb.SecretData {
+	return &spb.SecretData{
+		Secret: &spb.SecretData_AzureAccessToken_{
+			AzureAccessToken: &spb.SecretData_AzureAccessToken{
+				Token: pk.Token,
+			},
+		},
+	}
+}
+
+func azureIdentityTokenToProto(pk velesazuretoken.AzureIdentityToken) *spb.SecretData {
+	return &spb.SecretData{
+		Secret: &spb.SecretData_AzureIdentityToken_{
+			AzureIdentityToken: &spb.SecretData_AzureIdentityToken{
+				Token: pk.Token,
+			},
+		},
+	}
+}
+
 func tinkKeysetToProto(t tinkkeyset.TinkKeySet) *spb.SecretData {
 	return &spb.SecretData{
 		Secret: &spb.SecretData_TinkKeyset_{
 			TinkKeyset: &spb.SecretData_TinkKeyset{
 				Content: t.Content,
-=======
-func azureAccessTokenToProto(pk velesazuretoken.AzureAccessToken) *spb.SecretData {
-	return &spb.SecretData{
-		Secret: &spb.SecretData_AzureAccessToken_{
-			AzureAccessToken: &spb.SecretData_AzureAccessToken{
-				Token: pk.Token,
-			},
-		},
-	}
-}
-
-func azureIdentityTokenToProto(pk velesazuretoken.AzureIdentityToken) *spb.SecretData {
-	return &spb.SecretData{
-		Secret: &spb.SecretData_AzureIdentityToken_{
-			AzureIdentityToken: &spb.SecretData_AzureIdentityToken{
-				Token: pk.Token,
->>>>>>> 81a45d8e
 			},
 		},
 	}
@@ -390,15 +389,12 @@
 		return velesgrokxaiapikey.GrokXAIAPIKey{Key: s.GetGrokXaiApiKey().GetKey()}, nil
 	case *spb.SecretData_GrokXaiManagementApiKey:
 		return velesgrokxaiapikey.GrokXAIManagementKey{Key: s.GetGrokXaiManagementApiKey().GetKey()}, nil
-<<<<<<< HEAD
-	case *spb.SecretData_TinkKeyset_:
-		return tinkkeyset.TinkKeySet{Content: s.GetTinkKeyset().GetContent()}, nil
-=======
 	case *spb.SecretData_AzureAccessToken_:
 		return velesazuretoken.AzureAccessToken{Token: s.GetAzureAccessToken().GetToken()}, nil
 	case *spb.SecretData_AzureIdentityToken_:
 		return velesazuretoken.AzureIdentityToken{Token: s.GetAzureIdentityToken().GetToken()}, nil
->>>>>>> 81a45d8e
+	case *spb.SecretData_TinkKeyset_:
+		return tinkkeyset.TinkKeySet{Content: s.GetTinkKeyset().GetContent()}, nil
 	case *spb.SecretData_PostmanApiKey:
 		return velespostmanapikey.PostmanAPIKey{
 			Key: s.GetPostmanApiKey().GetKey(),
