--- conflicted
+++ resolved
@@ -208,13 +208,10 @@
 		return hashicorpCloudPlatformTokenToProto(t), nil
 	case mariadb.Credentials:
 		return mariadbCredentialsToProto(t), nil
-<<<<<<< HEAD
 	case awsaccesskey.Credentials:
 		return awsAccessKeyCredentialToProto(t), nil
-=======
 	case vapid.Key:
 		return vapidKeyToProto(t), nil
->>>>>>> 9cda0c57
 	default:
 		return nil, fmt.Errorf("%w: %T", ErrUnsupportedSecretType, s)
 	}
@@ -924,18 +921,15 @@
 			User:     creds.User,
 			Password: creds.Password,
 		}, nil
-<<<<<<< HEAD
 	case *spb.SecretData_AwsAccessKeyCredentials_:
 		creds := s.GetAwsAccessKeyCredentials()
 		return &awsaccesskey.Credentials{
 			AccessID: creds.AccessId,
 			Secret:   creds.Secret,
 		}, nil
-=======
 	case *spb.SecretData_VapidKey_:
 		t := s.GetVapidKey()
 		return vapid.Key{PrivateB64: t.PrivateB64, PublicB64: t.PublicB64}, nil
->>>>>>> 9cda0c57
 	default:
 		return nil, fmt.Errorf("%w: %T", ErrUnsupportedSecretType, s.GetSecret())
 	}
