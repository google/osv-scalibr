// Copyright 2025 Google LLC
//
// Licensed under the Apache License, Version 2.0 (the "License");
// you may not use this file except in compliance with the License.
// You may obtain a copy of the License at
//
//      http://www.apache.org/licenses/LICENSE-2.0
//
// Unless required by applicable law or agreed to in writing, software
// distributed under the License is distributed on an "AS IS" BASIS,
// WITHOUT WARRANTIES OR CONDITIONS OF ANY KIND, either express or implied.
// See the License for the specific language governing permissions and
// limitations under the License.

package proto

import (
	"errors"
	"fmt"
	"time"

	"github.com/google/osv-scalibr/inventory"
	"github.com/google/osv-scalibr/veles"
	velesanthropicapikey "github.com/google/osv-scalibr/veles/secrets/anthropicapikey"
	velesazuretoken "github.com/google/osv-scalibr/veles/secrets/azuretoken"
	"github.com/google/osv-scalibr/veles/secrets/dockerhubpat"
	velesgcpsak "github.com/google/osv-scalibr/veles/secrets/gcpsak"
	githubapprefreshtoken "github.com/google/osv-scalibr/veles/secrets/github/apprefreshtoken"
	velesgrokxaiapikey "github.com/google/osv-scalibr/veles/secrets/grokxaiapikey"
	velesopenai "github.com/google/osv-scalibr/veles/secrets/openai"
	velesperplexity "github.com/google/osv-scalibr/veles/secrets/perplexityapikey"
	velespostmanapikey "github.com/google/osv-scalibr/veles/secrets/postmanapikey"
	velesprivatekey "github.com/google/osv-scalibr/veles/secrets/privatekey"

	spb "github.com/google/osv-scalibr/binary/proto/scan_result_go_proto"
	velesdigitalocean "github.com/google/osv-scalibr/veles/secrets/digitaloceanapikey"
	"google.golang.org/protobuf/types/known/timestamppb"
)

var (
	// --- Errors

	// ErrMultipleSecretLocations will be returned if multiple secret locations are set.
	ErrMultipleSecretLocations = errors.New("multiple secret locations are not supported")

	// ErrUnsupportedValidationType will be returned if the validation type is not supported.
	ErrUnsupportedValidationType = errors.New("validation type is not supported")

	// ErrUnsupportedSecretType will be returned if the secret type is not supported.
	ErrUnsupportedSecretType = errors.New("unsupported secret type")

	structToProtoValidation = map[veles.ValidationStatus]spb.SecretStatus_SecretStatusEnum{
		veles.ValidationUnspecified: spb.SecretStatus_UNSPECIFIED,
		veles.ValidationUnsupported: spb.SecretStatus_UNSUPPORTED,
		veles.ValidationFailed:      spb.SecretStatus_FAILED,
		veles.ValidationInvalid:     spb.SecretStatus_INVALID,
		veles.ValidationValid:       spb.SecretStatus_VALID,
	}

	protoToStructValidation = func() map[spb.SecretStatus_SecretStatusEnum]veles.ValidationStatus {
		m := make(map[spb.SecretStatus_SecretStatusEnum]veles.ValidationStatus)
		for k, v := range structToProtoValidation {
			m[v] = k
		}
		if len(m) != len(structToProtoValidation) {
			panic("protoToStructValidation does not contain all values from structToProtoValidation")
		}
		return m
	}()
)

// --- Struct to Proto

// SecretToProto converts a struct Secret to its proto representation.
func SecretToProto(s *inventory.Secret) (*spb.Secret, error) {
	if s == nil {
		return nil, nil
	}

	sec, err := velesSecretToProto(s.Secret)
	if err != nil {
		return nil, err
	}
	res, err := validationResultToProto(s.Validation)
	if err != nil {
		return nil, err
	}
	return &spb.Secret{
		Secret:    sec,
		Status:    res,
		Locations: secretLocationToProto(s.Location),
	}, nil
}

func velesSecretToProto(s veles.Secret) (*spb.SecretData, error) {
	switch t := s.(type) {
	case velesprivatekey.PrivateKey:
		return privatekeyToProto(t), nil
	case velesgcpsak.GCPSAK:
		return gcpsakToProto(t), nil
	case dockerhubpat.DockerHubPAT:
		return dockerHubPATToProto(t), nil
	case velesdigitalocean.DigitaloceanAPIToken:
		return digitaloceanAPIKeyToProto(t), nil
	case velesanthropicapikey.WorkspaceAPIKey:
		return anthropicWorkspaceAPIKeyToProto(t.Key), nil
	case velesanthropicapikey.ModelAPIKey:
		return anthropicModelAPIKeyToProto(t.Key), nil
	case velesperplexity.PerplexityAPIKey:
		return perplexityAPIKeyToProto(t), nil
	case velesgrokxaiapikey.GrokXAIAPIKey:
		return grokXAIAPIKeyToProto(t), nil
	case velesgrokxaiapikey.GrokXAIManagementKey:
		return grokXAIManagementKeyToProto(t), nil
<<<<<<< HEAD
	case githubapprefreshtoken.GithubAppRefreshToken:
		return githubAppRefreshTokenToProto(t.Token), nil
=======
	case velesazuretoken.AzureAccessToken:
		return azureAccessTokenToProto(t), nil
	case velesazuretoken.AzureIdentityToken:
		return azureIdentityTokenToProto(t), nil
	case velesopenai.APIKey:
		return openaiAPIKeyToProto(t.Key), nil
	case velespostmanapikey.PostmanAPIKey:
		return postmanAPIKeyToProto(t), nil
	case velespostmanapikey.PostmanCollectionToken:
		return postmanCollectionTokenToProto(t), nil
>>>>>>> 8aeb7c6d
	default:
		return nil, fmt.Errorf("%w: %T", ErrUnsupportedSecretType, s)
	}
}

func dockerHubPATToProto(s dockerhubpat.DockerHubPAT) *spb.SecretData {
	return &spb.SecretData{
		Secret: &spb.SecretData_DockerHubPat_{
			DockerHubPat: &spb.SecretData_DockerHubPat{
				Pat:      s.Pat,
				Username: s.Username,
			},
		},
	}
}

func digitaloceanAPIKeyToProto(s velesdigitalocean.DigitaloceanAPIToken) *spb.SecretData {
	return &spb.SecretData{
		Secret: &spb.SecretData_Digitalocean{
			Digitalocean: &spb.SecretData_DigitalOceanAPIToken{
				Key: s.Key,
			},
		},
	}
}

func gcpsakToProto(sak velesgcpsak.GCPSAK) *spb.SecretData {
	sakPB := &spb.SecretData_GCPSAK{
		PrivateKeyId: sak.PrivateKeyID,
		ClientEmail:  sak.ServiceAccount,
		Signature:    sak.Signature,
	}
	if sak.Extra != nil {
		sakPB.Type = sak.Extra.Type
		sakPB.ProjectId = sak.Extra.ProjectID
		sakPB.ClientId = sak.Extra.ClientID
		sakPB.AuthUri = sak.Extra.AuthURI
		sakPB.TokenUri = sak.Extra.TokenURI
		sakPB.AuthProviderX509CertUrl = sak.Extra.AuthProviderX509CertURL
		sakPB.ClientX509CertUrl = sak.Extra.ClientX509CertURL
		sakPB.UniverseDomain = sak.Extra.UniverseDomain
		sakPB.PrivateKey = sak.Extra.PrivateKey
	}
	return &spb.SecretData{
		Secret: &spb.SecretData_Gcpsak{
			Gcpsak: sakPB,
		},
	}
}

func anthropicWorkspaceAPIKeyToProto(key string) *spb.SecretData {
	return &spb.SecretData{
		Secret: &spb.SecretData_AnthropicWorkspaceApiKey{
			AnthropicWorkspaceApiKey: &spb.SecretData_AnthropicWorkspaceAPIKey{
				Key: key,
			},
		},
	}
}

func anthropicModelAPIKeyToProto(key string) *spb.SecretData {
	return &spb.SecretData{
		Secret: &spb.SecretData_AnthropicModelApiKey{
			AnthropicModelApiKey: &spb.SecretData_AnthropicModelAPIKey{
				Key: key,
			},
		},
	}
}

func perplexityAPIKeyToProto(s velesperplexity.PerplexityAPIKey) *spb.SecretData {
	return &spb.SecretData{
		Secret: &spb.SecretData_Perplexity{
			Perplexity: &spb.SecretData_PerplexityAPIKey{
				Key: s.Key,
			},
		},
	}
}

func grokXAIAPIKeyToProto(s velesgrokxaiapikey.GrokXAIAPIKey) *spb.SecretData {
	return &spb.SecretData{
		Secret: &spb.SecretData_GrokXaiApiKey{
			GrokXaiApiKey: &spb.SecretData_GrokXAIAPIKey{
				Key: s.Key,
			},
		},
	}
}

func grokXAIManagementKeyToProto(s velesgrokxaiapikey.GrokXAIManagementKey) *spb.SecretData {
	return &spb.SecretData{
		Secret: &spb.SecretData_GrokXaiManagementApiKey{
			GrokXaiManagementApiKey: &spb.SecretData_GrokXAIManagementAPIKey{
				Key: s.Key,
			},
		},
	}
}

func postmanAPIKeyToProto(s velespostmanapikey.PostmanAPIKey) *spb.SecretData {
	return &spb.SecretData{
		Secret: &spb.SecretData_PostmanApiKey{
			PostmanApiKey: &spb.SecretData_PostmanAPIKey{
				Key: s.Key,
			},
		},
	}
}

func postmanCollectionTokenToProto(s velespostmanapikey.PostmanCollectionToken) *spb.SecretData {
	return &spb.SecretData{
		Secret: &spb.SecretData_PostmanCollectionAccessToken_{ // wrapper type has trailing underscore
			PostmanCollectionAccessToken: &spb.SecretData_PostmanCollectionAccessToken{
				Key: s.Key,
			},
		},
	}
}

func privatekeyToProto(pk velesprivatekey.PrivateKey) *spb.SecretData {
	return &spb.SecretData{
		Secret: &spb.SecretData_PrivateKey_{
			PrivateKey: &spb.SecretData_PrivateKey{
				Block: pk.Block,
				Der:   pk.Der,
			},
		},
	}
}

<<<<<<< HEAD
func githubAppRefreshTokenToProto(token string) *spb.SecretData {
	return &spb.SecretData{
		Secret: &spb.SecretData_GithubAppRefreshToken_{
			GithubAppRefreshToken: &spb.SecretData_GithubAppRefreshToken{
				Token: token,
=======
func azureAccessTokenToProto(pk velesazuretoken.AzureAccessToken) *spb.SecretData {
	return &spb.SecretData{
		Secret: &spb.SecretData_AzureAccessToken_{
			AzureAccessToken: &spb.SecretData_AzureAccessToken{
				Token: pk.Token,
			},
		},
	}
}

func azureIdentityTokenToProto(pk velesazuretoken.AzureIdentityToken) *spb.SecretData {
	return &spb.SecretData{
		Secret: &spb.SecretData_AzureIdentityToken_{
			AzureIdentityToken: &spb.SecretData_AzureIdentityToken{
				Token: pk.Token,
			},
		},
	}
}

func openaiAPIKeyToProto(key string) *spb.SecretData {
	return &spb.SecretData{
		Secret: &spb.SecretData_OpenaiApiKey{
			OpenaiApiKey: &spb.SecretData_OpenAIAPIKey{
				Key: key,
>>>>>>> 8aeb7c6d
			},
		},
	}
}

func validationResultToProto(r inventory.SecretValidationResult) (*spb.SecretStatus, error) {
	status, err := validationStatusToProto(r.Status)
	if err != nil {
		return nil, err
	}

	var lastUpdate *timestamppb.Timestamp
	if !r.At.IsZero() {
		lastUpdate = timestamppb.New(r.At)
	}

	// Prefer nil over empty proto.
	if lastUpdate == nil && status == spb.SecretStatus_UNSPECIFIED {
		return nil, nil
	}

	return &spb.SecretStatus{
		Status:      status,
		LastUpdated: lastUpdate,
	}, nil
}

func validationStatusToProto(s veles.ValidationStatus) (spb.SecretStatus_SecretStatusEnum, error) {
	v, ok := structToProtoValidation[s]
	if !ok {
		return spb.SecretStatus_UNSPECIFIED, fmt.Errorf("%w: %q", ErrUnsupportedValidationType, s)
	}
	return v, nil
}

func secretLocationToProto(filepath string) []*spb.Location {
	return []*spb.Location{
		{
			Location: &spb.Location_Filepath{
				Filepath: &spb.Filepath{
					Path: filepath,
				},
			},
		},
	}
}

// --- Proto to Struct

// SecretToStruct converts a proto Secret to its struct representation.
func SecretToStruct(s *spb.Secret) (*inventory.Secret, error) {
	if s == nil {
		return nil, nil
	}

	if len(s.GetLocations()) > 1 {
		return nil, ErrMultipleSecretLocations
	}

	sec, err := velesSecretToStruct(s.GetSecret())
	if err != nil {
		return nil, err
	}
	res, err := validationResultToStruct(s.GetStatus())
	if err != nil {
		return nil, err
	}
	var path string
	if len(s.GetLocations()) > 0 {
		path = secretLocationToStruct(s.GetLocations()[0])
	}

	return &inventory.Secret{
		Secret:     sec,
		Location:   path,
		Validation: res,
	}, nil
}

func velesSecretToStruct(s *spb.SecretData) (veles.Secret, error) {
	switch s.Secret.(type) {
	case *spb.SecretData_PrivateKey_:
		return privatekeyToStruct(s.GetPrivateKey()), nil
	case *spb.SecretData_Gcpsak:
		return gcpsakToStruct(s.GetGcpsak()), nil
	case *spb.SecretData_DockerHubPat_:
		return dockerHubPATToStruct(s.GetDockerHubPat()), nil
	case *spb.SecretData_Digitalocean:
		return digitalOceanAPITokenToStruct(s.GetDigitalocean()), nil
	case *spb.SecretData_AnthropicWorkspaceApiKey:
		return velesanthropicapikey.WorkspaceAPIKey{Key: s.GetAnthropicWorkspaceApiKey().GetKey()}, nil
	case *spb.SecretData_AnthropicModelApiKey:
		return velesanthropicapikey.ModelAPIKey{Key: s.GetAnthropicModelApiKey().GetKey()}, nil
	case *spb.SecretData_Perplexity:
		return perplexityAPIKeyToStruct(s.GetPerplexity()), nil
	case *spb.SecretData_GrokXaiApiKey:
		return velesgrokxaiapikey.GrokXAIAPIKey{Key: s.GetGrokXaiApiKey().GetKey()}, nil
	case *spb.SecretData_GrokXaiManagementApiKey:
		return velesgrokxaiapikey.GrokXAIManagementKey{Key: s.GetGrokXaiManagementApiKey().GetKey()}, nil
<<<<<<< HEAD
	case *spb.SecretData_GithubAppRefreshToken_:
		return githubapprefreshtoken.GithubAppRefreshToken{Token: s.GetGithubAppRefreshToken().GetToken()}, nil
=======
	case *spb.SecretData_AzureAccessToken_:
		return velesazuretoken.AzureAccessToken{Token: s.GetAzureAccessToken().GetToken()}, nil
	case *spb.SecretData_AzureIdentityToken_:
		return velesazuretoken.AzureIdentityToken{Token: s.GetAzureIdentityToken().GetToken()}, nil
	case *spb.SecretData_PostmanApiKey:
		return velespostmanapikey.PostmanAPIKey{
			Key: s.GetPostmanApiKey().GetKey(),
		}, nil
	case *spb.SecretData_PostmanCollectionAccessToken_:
		return velespostmanapikey.PostmanCollectionToken{
			Key: s.GetPostmanCollectionAccessToken().GetKey(),
		}, nil
>>>>>>> 8aeb7c6d
	default:
		return nil, fmt.Errorf("%w: %T", ErrUnsupportedSecretType, s.GetSecret())
	}
}

func digitalOceanAPITokenToStruct(kPB *spb.SecretData_DigitalOceanAPIToken) velesdigitalocean.DigitaloceanAPIToken {
	return velesdigitalocean.DigitaloceanAPIToken{
		Key: kPB.GetKey(),
	}
}

func dockerHubPATToStruct(kPB *spb.SecretData_DockerHubPat) dockerhubpat.DockerHubPAT {
	return dockerhubpat.DockerHubPAT{
		Pat:      kPB.GetPat(),
		Username: kPB.GetUsername(),
	}
}
func gcpsakToStruct(sakPB *spb.SecretData_GCPSAK) velesgcpsak.GCPSAK {
	sak := velesgcpsak.GCPSAK{
		PrivateKeyID:   sakPB.GetPrivateKeyId(),
		ServiceAccount: sakPB.GetClientEmail(),
		Signature:      sakPB.GetSignature(),
	}
	if sakPB.GetType() != "" {
		sak.Extra = &velesgcpsak.ExtraFields{
			Type:                    sakPB.GetType(),
			ProjectID:               sakPB.GetProjectId(),
			ClientID:                sakPB.GetClientId(),
			AuthURI:                 sakPB.GetAuthUri(),
			TokenURI:                sakPB.GetTokenUri(),
			AuthProviderX509CertURL: sakPB.GetAuthProviderX509CertUrl(),
			ClientX509CertURL:       sakPB.GetClientX509CertUrl(),
			UniverseDomain:          sakPB.GetUniverseDomain(),
			PrivateKey:              sakPB.GetPrivateKey(),
		}
	}
	return sak
}

func perplexityAPIKeyToStruct(kPB *spb.SecretData_PerplexityAPIKey) velesperplexity.PerplexityAPIKey {
	return velesperplexity.PerplexityAPIKey{
		Key: kPB.GetKey(),
	}
}

func privatekeyToStruct(pkPB *spb.SecretData_PrivateKey) velesprivatekey.PrivateKey {
	return velesprivatekey.PrivateKey{
		Block: pkPB.GetBlock(),
		Der:   pkPB.GetDer(),
	}
}

func validationResultToStruct(r *spb.SecretStatus) (inventory.SecretValidationResult, error) {
	status, err := validationStatusToStruct(r.GetStatus())
	if err != nil {
		return inventory.SecretValidationResult{}, err
	}
	var at time.Time
	if r.GetLastUpdated() != nil {
		at = r.GetLastUpdated().AsTime()
	}
	return inventory.SecretValidationResult{
		Status: status,
		At:     at,
	}, nil
}

func validationStatusToStruct(s spb.SecretStatus_SecretStatusEnum) (veles.ValidationStatus, error) {
	v, ok := protoToStructValidation[s]
	if !ok {
		return veles.ValidationUnspecified, fmt.Errorf("%w: %q", ErrUnsupportedValidationType, s)
	}
	return v, nil
}

func secretLocationToStruct(location *spb.Location) string {
	if location.GetFilepath() != nil {
		return location.GetFilepath().GetPath()
	}
	return ""
}<|MERGE_RESOLUTION|>--- conflicted
+++ resolved
@@ -112,10 +112,8 @@
 		return grokXAIAPIKeyToProto(t), nil
 	case velesgrokxaiapikey.GrokXAIManagementKey:
 		return grokXAIManagementKeyToProto(t), nil
-<<<<<<< HEAD
 	case githubapprefreshtoken.GithubAppRefreshToken:
 		return githubAppRefreshTokenToProto(t.Token), nil
-=======
 	case velesazuretoken.AzureAccessToken:
 		return azureAccessTokenToProto(t), nil
 	case velesazuretoken.AzureIdentityToken:
@@ -126,7 +124,6 @@
 		return postmanAPIKeyToProto(t), nil
 	case velespostmanapikey.PostmanCollectionToken:
 		return postmanCollectionTokenToProto(t), nil
->>>>>>> 8aeb7c6d
 	default:
 		return nil, fmt.Errorf("%w: %T", ErrUnsupportedSecretType, s)
 	}
@@ -258,13 +255,16 @@
 	}
 }
 
-<<<<<<< HEAD
 func githubAppRefreshTokenToProto(token string) *spb.SecretData {
 	return &spb.SecretData{
 		Secret: &spb.SecretData_GithubAppRefreshToken_{
 			GithubAppRefreshToken: &spb.SecretData_GithubAppRefreshToken{
 				Token: token,
-=======
+			},
+		},
+	}
+}
+
 func azureAccessTokenToProto(pk velesazuretoken.AzureAccessToken) *spb.SecretData {
 	return &spb.SecretData{
 		Secret: &spb.SecretData_AzureAccessToken_{
@@ -290,7 +290,6 @@
 		Secret: &spb.SecretData_OpenaiApiKey{
 			OpenaiApiKey: &spb.SecretData_OpenAIAPIKey{
 				Key: key,
->>>>>>> 8aeb7c6d
 			},
 		},
 	}
@@ -390,10 +389,8 @@
 		return velesgrokxaiapikey.GrokXAIAPIKey{Key: s.GetGrokXaiApiKey().GetKey()}, nil
 	case *spb.SecretData_GrokXaiManagementApiKey:
 		return velesgrokxaiapikey.GrokXAIManagementKey{Key: s.GetGrokXaiManagementApiKey().GetKey()}, nil
-<<<<<<< HEAD
 	case *spb.SecretData_GithubAppRefreshToken_:
 		return githubapprefreshtoken.GithubAppRefreshToken{Token: s.GetGithubAppRefreshToken().GetToken()}, nil
-=======
 	case *spb.SecretData_AzureAccessToken_:
 		return velesazuretoken.AzureAccessToken{Token: s.GetAzureAccessToken().GetToken()}, nil
 	case *spb.SecretData_AzureIdentityToken_:
@@ -406,7 +403,6 @@
 		return velespostmanapikey.PostmanCollectionToken{
 			Key: s.GetPostmanCollectionAccessToken().GetKey(),
 		}, nil
->>>>>>> 8aeb7c6d
 	default:
 		return nil, fmt.Errorf("%w: %T", ErrUnsupportedSecretType, s.GetSecret())
 	}
