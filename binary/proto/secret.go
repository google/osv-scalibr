--- conflicted
+++ resolved
@@ -219,15 +219,12 @@
 		return vapidKeyToProto(t), nil
 	case recaptchakey.Key:
 		return reCaptchaKeyToProto(t), nil
-<<<<<<< HEAD
-	case codecatalyst.Credentials:
-		return codeCatalystCredentialsToProto(t), nil
-=======
 	case pyxkeyv1.PyxKeyV1:
 		return pyxKeyV1ToProto(t), nil
 	case pyxkeyv2.PyxKeyV2:
 		return pyxKeyV2ToProto(t), nil
->>>>>>> c52032f4
+	case codecatalyst.Credentials:
+		return codeCatalystCredentialsToProto(t), nil
 	default:
 		return nil, fmt.Errorf("%w: %T", ErrUnsupportedSecretType, s)
 	}
@@ -990,19 +987,17 @@
 		return recaptchakey.Key{
 			Secret: s.GetReCaptchaKey().GetSecret(),
 		}, nil
-<<<<<<< HEAD
+	case *spb.SecretData_PyxKeyV1_:
+		return pyxkeyv1.PyxKeyV1{
+			Key: s.GetPyxKeyV1().GetKey(),
+		}, nil
+	case *spb.SecretData_PyxKeyV2_:
+		return pyxkeyv2.PyxKeyV2{
+			Key: s.GetPyxKeyV2().GetKey(),
+		}, nil
 	case *spb.SecretData_CodeCatalystCredentials_:
 		return codecatalyst.Credentials{
 			FullURL: s.GetCodeCatalystCredentials().GetUrl(),
-=======
-	case *spb.SecretData_PyxKeyV1_:
-		return pyxkeyv1.PyxKeyV1{
-			Key: s.GetPyxKeyV1().GetKey(),
-		}, nil
-	case *spb.SecretData_PyxKeyV2_:
-		return pyxkeyv2.PyxKeyV2{
-			Key: s.GetPyxKeyV2().GetKey(),
->>>>>>> c52032f4
 		}, nil
 	default:
 		return nil, fmt.Errorf("%w: %T", ErrUnsupportedSecretType, s.GetSecret())
