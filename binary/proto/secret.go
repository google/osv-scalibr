// Copyright 2025 Google LLC
//
// Licensed under the Apache License, Version 2.0 (the "License");
// you may not use this file except in compliance with the License.
// You may obtain a copy of the License at
//
//      http://www.apache.org/licenses/LICENSE-2.0
//
// Unless required by applicable law or agreed to in writing, software
// distributed under the License is distributed on an "AS IS" BASIS,
// WITHOUT WARRANTIES OR CONDITIONS OF ANY KIND, either express or implied.
// See the License for the specific language governing permissions and
// limitations under the License.

package proto

import (
	"errors"
	"fmt"
	"time"

	"github.com/google/osv-scalibr/inventory"
	"github.com/google/osv-scalibr/veles"
	velesanthropicapikey "github.com/google/osv-scalibr/veles/secrets/anthropicapikey"
	"github.com/google/osv-scalibr/veles/secrets/dockerhubpat"
	velesgcpsak "github.com/google/osv-scalibr/veles/secrets/gcpsak"
	velesgrokxaiapikey "github.com/google/osv-scalibr/veles/secrets/grokxaiapikey"
	velesopenai "github.com/google/osv-scalibr/veles/secrets/openai"
	velesperplexity "github.com/google/osv-scalibr/veles/secrets/perplexityapikey"
	velespostmanapikey "github.com/google/osv-scalibr/veles/secrets/postmanapikey"
	velesprivatekey "github.com/google/osv-scalibr/veles/secrets/privatekey"
	"github.com/google/osv-scalibr/veles/secrets/tinkkeyset"

	spb "github.com/google/osv-scalibr/binary/proto/scan_result_go_proto"
	velesdigitalocean "github.com/google/osv-scalibr/veles/secrets/digitaloceanapikey"
	"google.golang.org/protobuf/types/known/timestamppb"
)

var (
	// --- Errors

	// ErrMultipleSecretLocations will be returned if multiple secret locations are set.
	ErrMultipleSecretLocations = errors.New("multiple secret locations are not supported")

	// ErrUnsupportedValidationType will be returned if the validation type is not supported.
	ErrUnsupportedValidationType = errors.New("validation type is not supported")

	// ErrUnsupportedSecretType will be returned if the secret type is not supported.
	ErrUnsupportedSecretType = errors.New("unsupported secret type")

	structToProtoValidation = map[veles.ValidationStatus]spb.SecretStatus_SecretStatusEnum{
		veles.ValidationUnspecified: spb.SecretStatus_UNSPECIFIED,
		veles.ValidationUnsupported: spb.SecretStatus_UNSUPPORTED,
		veles.ValidationFailed:      spb.SecretStatus_FAILED,
		veles.ValidationInvalid:     spb.SecretStatus_INVALID,
		veles.ValidationValid:       spb.SecretStatus_VALID,
	}

	protoToStructValidation = func() map[spb.SecretStatus_SecretStatusEnum]veles.ValidationStatus {
		m := make(map[spb.SecretStatus_SecretStatusEnum]veles.ValidationStatus)
		for k, v := range structToProtoValidation {
			m[v] = k
		}
		if len(m) != len(structToProtoValidation) {
			panic("protoToStructValidation does not contain all values from structToProtoValidation")
		}
		return m
	}()
)

// --- Struct to Proto

// SecretToProto converts a struct Secret to its proto representation.
func SecretToProto(s *inventory.Secret) (*spb.Secret, error) {
	if s == nil {
		return nil, nil
	}

	sec, err := velesSecretToProto(s.Secret)
	if err != nil {
		return nil, err
	}
	res, err := validationResultToProto(s.Validation)
	if err != nil {
		return nil, err
	}
	return &spb.Secret{
		Secret:    sec,
		Status:    res,
		Locations: secretLocationToProto(s.Location),
	}, nil
}

func velesSecretToProto(s veles.Secret) (*spb.SecretData, error) {
	switch t := s.(type) {
	case velesprivatekey.PrivateKey:
		return privatekeyToProto(t), nil
	case velesgcpsak.GCPSAK:
		return gcpsakToProto(t), nil
	case dockerhubpat.DockerHubPAT:
		return dockerHubPATToProto(t), nil
	case velesdigitalocean.DigitaloceanAPIToken:
		return digitaloceanAPIKeyToProto(t), nil
	case velesanthropicapikey.WorkspaceAPIKey:
		return anthropicWorkspaceAPIKeyToProto(t.Key), nil
	case velesanthropicapikey.ModelAPIKey:
		return anthropicModelAPIKeyToProto(t.Key), nil
	case velesperplexity.PerplexityAPIKey:
		return perplexityAPIKeyToProto(t), nil
	case velesgrokxaiapikey.GrokXAIAPIKey:
		return grokXAIAPIKeyToProto(t), nil
	case velesgrokxaiapikey.GrokXAIManagementKey:
		return grokXAIManagementKeyToProto(t), nil
<<<<<<< HEAD
	case tinkkeyset.TinkKeySet:
		return tinkKeysetToProto(t), nil
=======
	case velesopenai.APIKey:
		return openaiAPIKeyToProto(t.Key), nil
	case velespostmanapikey.PostmanAPIKey:
		return postmanAPIKeyToProto(t), nil
	case velespostmanapikey.PostmanCollectionToken:
		return postmanCollectionTokenToProto(t), nil
>>>>>>> b9473c2b
	default:
		return nil, fmt.Errorf("%w: %T", ErrUnsupportedSecretType, s)
	}
}

func dockerHubPATToProto(s dockerhubpat.DockerHubPAT) *spb.SecretData {
	return &spb.SecretData{
		Secret: &spb.SecretData_DockerHubPat_{
			DockerHubPat: &spb.SecretData_DockerHubPat{
				Pat:      s.Pat,
				Username: s.Username,
			},
		},
	}
}

func digitaloceanAPIKeyToProto(s velesdigitalocean.DigitaloceanAPIToken) *spb.SecretData {
	return &spb.SecretData{
		Secret: &spb.SecretData_Digitalocean{
			Digitalocean: &spb.SecretData_DigitalOceanAPIToken{
				Key: s.Key,
			},
		},
	}
}

func gcpsakToProto(sak velesgcpsak.GCPSAK) *spb.SecretData {
	sakPB := &spb.SecretData_GCPSAK{
		PrivateKeyId: sak.PrivateKeyID,
		ClientEmail:  sak.ServiceAccount,
		Signature:    sak.Signature,
	}
	if sak.Extra != nil {
		sakPB.Type = sak.Extra.Type
		sakPB.ProjectId = sak.Extra.ProjectID
		sakPB.ClientId = sak.Extra.ClientID
		sakPB.AuthUri = sak.Extra.AuthURI
		sakPB.TokenUri = sak.Extra.TokenURI
		sakPB.AuthProviderX509CertUrl = sak.Extra.AuthProviderX509CertURL
		sakPB.ClientX509CertUrl = sak.Extra.ClientX509CertURL
		sakPB.UniverseDomain = sak.Extra.UniverseDomain
		sakPB.PrivateKey = sak.Extra.PrivateKey
	}
	return &spb.SecretData{
		Secret: &spb.SecretData_Gcpsak{
			Gcpsak: sakPB,
		},
	}
}

func anthropicWorkspaceAPIKeyToProto(key string) *spb.SecretData {
	return &spb.SecretData{
		Secret: &spb.SecretData_AnthropicWorkspaceApiKey{
			AnthropicWorkspaceApiKey: &spb.SecretData_AnthropicWorkspaceAPIKey{
				Key: key,
			},
		},
	}
}

func anthropicModelAPIKeyToProto(key string) *spb.SecretData {
	return &spb.SecretData{
		Secret: &spb.SecretData_AnthropicModelApiKey{
			AnthropicModelApiKey: &spb.SecretData_AnthropicModelAPIKey{
				Key: key,
			},
		},
	}
}

func perplexityAPIKeyToProto(s velesperplexity.PerplexityAPIKey) *spb.SecretData {
	return &spb.SecretData{
		Secret: &spb.SecretData_Perplexity{
			Perplexity: &spb.SecretData_PerplexityAPIKey{
				Key: s.Key,
			},
		},
	}
}

func grokXAIAPIKeyToProto(s velesgrokxaiapikey.GrokXAIAPIKey) *spb.SecretData {
	return &spb.SecretData{
		Secret: &spb.SecretData_GrokXaiApiKey{
			GrokXaiApiKey: &spb.SecretData_GrokXAIAPIKey{
				Key: s.Key,
			},
		},
	}
}

func grokXAIManagementKeyToProto(s velesgrokxaiapikey.GrokXAIManagementKey) *spb.SecretData {
	return &spb.SecretData{
		Secret: &spb.SecretData_GrokXaiManagementApiKey{
			GrokXaiManagementApiKey: &spb.SecretData_GrokXAIManagementAPIKey{
				Key: s.Key,
			},
		},
	}
}

func postmanAPIKeyToProto(s velespostmanapikey.PostmanAPIKey) *spb.SecretData {
	return &spb.SecretData{
		Secret: &spb.SecretData_PostmanApiKey{
			PostmanApiKey: &spb.SecretData_PostmanAPIKey{
				Key: s.Key,
			},
		},
	}
}

func postmanCollectionTokenToProto(s velespostmanapikey.PostmanCollectionToken) *spb.SecretData {
	return &spb.SecretData{
		Secret: &spb.SecretData_PostmanCollectionAccessToken_{ // wrapper type has trailing underscore
			PostmanCollectionAccessToken: &spb.SecretData_PostmanCollectionAccessToken{
				Key: s.Key,
			},
		},
	}
}

func privatekeyToProto(pk velesprivatekey.PrivateKey) *spb.SecretData {
	return &spb.SecretData{
		Secret: &spb.SecretData_PrivateKey_{
			PrivateKey: &spb.SecretData_PrivateKey{
				Block: pk.Block,
				Der:   pk.Der,
			},
		},
	}
}

<<<<<<< HEAD
func tinkKeysetToProto(t tinkkeyset.TinkKeySet) *spb.SecretData {
	return &spb.SecretData{
		Secret: &spb.SecretData_TinkKeyset_{
			TinkKeyset: &spb.SecretData_TinkKeyset{
				Content: t.Content,
=======
func openaiAPIKeyToProto(key string) *spb.SecretData {
	return &spb.SecretData{
		Secret: &spb.SecretData_OpenaiApiKey{
			OpenaiApiKey: &spb.SecretData_OpenAIAPIKey{
				Key: key,
>>>>>>> b9473c2b
			},
		},
	}
}

func validationResultToProto(r inventory.SecretValidationResult) (*spb.SecretStatus, error) {
	status, err := validationStatusToProto(r.Status)
	if err != nil {
		return nil, err
	}

	var lastUpdate *timestamppb.Timestamp
	if !r.At.IsZero() {
		lastUpdate = timestamppb.New(r.At)
	}

	// Prefer nil over empty proto.
	if lastUpdate == nil && status == spb.SecretStatus_UNSPECIFIED {
		return nil, nil
	}

	return &spb.SecretStatus{
		Status:      status,
		LastUpdated: lastUpdate,
	}, nil
}

func validationStatusToProto(s veles.ValidationStatus) (spb.SecretStatus_SecretStatusEnum, error) {
	v, ok := structToProtoValidation[s]
	if !ok {
		return spb.SecretStatus_UNSPECIFIED, fmt.Errorf("%w: %q", ErrUnsupportedValidationType, s)
	}
	return v, nil
}

func secretLocationToProto(filepath string) []*spb.Location {
	return []*spb.Location{
		{
			Location: &spb.Location_Filepath{
				Filepath: &spb.Filepath{
					Path: filepath,
				},
			},
		},
	}
}

// --- Proto to Struct

// SecretToStruct converts a proto Secret to its struct representation.
func SecretToStruct(s *spb.Secret) (*inventory.Secret, error) {
	if s == nil {
		return nil, nil
	}

	if len(s.GetLocations()) > 1 {
		return nil, ErrMultipleSecretLocations
	}

	sec, err := velesSecretToStruct(s.GetSecret())
	if err != nil {
		return nil, err
	}
	res, err := validationResultToStruct(s.GetStatus())
	if err != nil {
		return nil, err
	}
	var path string
	if len(s.GetLocations()) > 0 {
		path = secretLocationToStruct(s.GetLocations()[0])
	}

	return &inventory.Secret{
		Secret:     sec,
		Location:   path,
		Validation: res,
	}, nil
}

func velesSecretToStruct(s *spb.SecretData) (veles.Secret, error) {
	switch s.Secret.(type) {
	case *spb.SecretData_PrivateKey_:
		return privatekeyToStruct(s.GetPrivateKey()), nil
	case *spb.SecretData_Gcpsak:
		return gcpsakToStruct(s.GetGcpsak()), nil
	case *spb.SecretData_DockerHubPat_:
		return dockerHubPATToStruct(s.GetDockerHubPat()), nil
	case *spb.SecretData_Digitalocean:
		return digitalOceanAPITokenToStruct(s.GetDigitalocean()), nil
	case *spb.SecretData_AnthropicWorkspaceApiKey:
		return velesanthropicapikey.WorkspaceAPIKey{Key: s.GetAnthropicWorkspaceApiKey().GetKey()}, nil
	case *spb.SecretData_AnthropicModelApiKey:
		return velesanthropicapikey.ModelAPIKey{Key: s.GetAnthropicModelApiKey().GetKey()}, nil
	case *spb.SecretData_Perplexity:
		return perplexityAPIKeyToStruct(s.GetPerplexity()), nil
	case *spb.SecretData_GrokXaiApiKey:
		return velesgrokxaiapikey.GrokXAIAPIKey{Key: s.GetGrokXaiApiKey().GetKey()}, nil
	case *spb.SecretData_GrokXaiManagementApiKey:
		return velesgrokxaiapikey.GrokXAIManagementKey{Key: s.GetGrokXaiManagementApiKey().GetKey()}, nil
<<<<<<< HEAD
	case *spb.SecretData_TinkKeyset_:
		return tinkkeyset.TinkKeySet{Content: s.GetTinkKeyset().GetContent()}, nil
=======
	case *spb.SecretData_PostmanApiKey:
		return velespostmanapikey.PostmanAPIKey{
			Key: s.GetPostmanApiKey().GetKey(),
		}, nil
	case *spb.SecretData_PostmanCollectionAccessToken_:
		return velespostmanapikey.PostmanCollectionToken{
			Key: s.GetPostmanCollectionAccessToken().GetKey(),
		}, nil
>>>>>>> b9473c2b
	default:
		return nil, fmt.Errorf("%w: %T", ErrUnsupportedSecretType, s.GetSecret())
	}
}

func digitalOceanAPITokenToStruct(kPB *spb.SecretData_DigitalOceanAPIToken) velesdigitalocean.DigitaloceanAPIToken {
	return velesdigitalocean.DigitaloceanAPIToken{
		Key: kPB.GetKey(),
	}
}

func dockerHubPATToStruct(kPB *spb.SecretData_DockerHubPat) dockerhubpat.DockerHubPAT {
	return dockerhubpat.DockerHubPAT{
		Pat:      kPB.GetPat(),
		Username: kPB.GetUsername(),
	}
}
func gcpsakToStruct(sakPB *spb.SecretData_GCPSAK) velesgcpsak.GCPSAK {
	sak := velesgcpsak.GCPSAK{
		PrivateKeyID:   sakPB.GetPrivateKeyId(),
		ServiceAccount: sakPB.GetClientEmail(),
		Signature:      sakPB.GetSignature(),
	}
	if sakPB.GetType() != "" {
		sak.Extra = &velesgcpsak.ExtraFields{
			Type:                    sakPB.GetType(),
			ProjectID:               sakPB.GetProjectId(),
			ClientID:                sakPB.GetClientId(),
			AuthURI:                 sakPB.GetAuthUri(),
			TokenURI:                sakPB.GetTokenUri(),
			AuthProviderX509CertURL: sakPB.GetAuthProviderX509CertUrl(),
			ClientX509CertURL:       sakPB.GetClientX509CertUrl(),
			UniverseDomain:          sakPB.GetUniverseDomain(),
			PrivateKey:              sakPB.GetPrivateKey(),
		}
	}
	return sak
}

func perplexityAPIKeyToStruct(kPB *spb.SecretData_PerplexityAPIKey) velesperplexity.PerplexityAPIKey {
	return velesperplexity.PerplexityAPIKey{
		Key: kPB.GetKey(),
	}
}

func privatekeyToStruct(pkPB *spb.SecretData_PrivateKey) velesprivatekey.PrivateKey {
	return velesprivatekey.PrivateKey{
		Block: pkPB.GetBlock(),
		Der:   pkPB.GetDer(),
	}
}

func validationResultToStruct(r *spb.SecretStatus) (inventory.SecretValidationResult, error) {
	status, err := validationStatusToStruct(r.GetStatus())
	if err != nil {
		return inventory.SecretValidationResult{}, err
	}
	var at time.Time
	if r.GetLastUpdated() != nil {
		at = r.GetLastUpdated().AsTime()
	}
	return inventory.SecretValidationResult{
		Status: status,
		At:     at,
	}, nil
}

func validationStatusToStruct(s spb.SecretStatus_SecretStatusEnum) (veles.ValidationStatus, error) {
	v, ok := protoToStructValidation[s]
	if !ok {
		return veles.ValidationUnspecified, fmt.Errorf("%w: %q", ErrUnsupportedValidationType, s)
	}
	return v, nil
}

func secretLocationToStruct(location *spb.Location) string {
	if location.GetFilepath() != nil {
		return location.GetFilepath().GetPath()
	}
	return ""
}<|MERGE_RESOLUTION|>--- conflicted
+++ resolved
@@ -111,17 +111,14 @@
 		return grokXAIAPIKeyToProto(t), nil
 	case velesgrokxaiapikey.GrokXAIManagementKey:
 		return grokXAIManagementKeyToProto(t), nil
-<<<<<<< HEAD
 	case tinkkeyset.TinkKeySet:
 		return tinkKeysetToProto(t), nil
-=======
 	case velesopenai.APIKey:
 		return openaiAPIKeyToProto(t.Key), nil
 	case velespostmanapikey.PostmanAPIKey:
 		return postmanAPIKeyToProto(t), nil
 	case velespostmanapikey.PostmanCollectionToken:
 		return postmanCollectionTokenToProto(t), nil
->>>>>>> b9473c2b
 	default:
 		return nil, fmt.Errorf("%w: %T", ErrUnsupportedSecretType, s)
 	}
@@ -253,19 +250,21 @@
 	}
 }
 
-<<<<<<< HEAD
 func tinkKeysetToProto(t tinkkeyset.TinkKeySet) *spb.SecretData {
 	return &spb.SecretData{
 		Secret: &spb.SecretData_TinkKeyset_{
 			TinkKeyset: &spb.SecretData_TinkKeyset{
 				Content: t.Content,
-=======
+			},
+		},
+	}
+}
+
 func openaiAPIKeyToProto(key string) *spb.SecretData {
 	return &spb.SecretData{
 		Secret: &spb.SecretData_OpenaiApiKey{
 			OpenaiApiKey: &spb.SecretData_OpenAIAPIKey{
 				Key: key,
->>>>>>> b9473c2b
 			},
 		},
 	}
@@ -365,10 +364,8 @@
 		return velesgrokxaiapikey.GrokXAIAPIKey{Key: s.GetGrokXaiApiKey().GetKey()}, nil
 	case *spb.SecretData_GrokXaiManagementApiKey:
 		return velesgrokxaiapikey.GrokXAIManagementKey{Key: s.GetGrokXaiManagementApiKey().GetKey()}, nil
-<<<<<<< HEAD
 	case *spb.SecretData_TinkKeyset_:
 		return tinkkeyset.TinkKeySet{Content: s.GetTinkKeyset().GetContent()}, nil
-=======
 	case *spb.SecretData_PostmanApiKey:
 		return velespostmanapikey.PostmanAPIKey{
 			Key: s.GetPostmanApiKey().GetKey(),
@@ -377,7 +374,6 @@
 		return velespostmanapikey.PostmanCollectionToken{
 			Key: s.GetPostmanCollectionAccessToken().GetKey(),
 		}, nil
->>>>>>> b9473c2b
 	default:
 		return nil, fmt.Errorf("%w: %T", ErrUnsupportedSecretType, s.GetSecret())
 	}
