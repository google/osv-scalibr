// Copyright 2025 Google LLC
//
// Licensed under the Apache License, Version 2.0 (the "License");
// you may not use this file except in compliance with the License.
// You may obtain a copy of the License at
//
//      http://www.apache.org/licenses/LICENSE-2.0
//
// Unless required by applicable law or agreed to in writing, software
// distributed under the License is distributed on an "AS IS" BASIS,
// WITHOUT WARRANTIES OR CONDITIONS OF ANY KIND, either express or implied.
// See the License for the specific language governing permissions and
// limitations under the License.

package proto

import (
	"reflect"

	"github.com/docker/docker/api/types/container"
	"github.com/google/osv-scalibr/converter"
	"github.com/google/osv-scalibr/inventory/vex"
	"github.com/google/osv-scalibr/log"

	"github.com/google/osv-scalibr/extractor"
	ctrdfs "github.com/google/osv-scalibr/extractor/filesystem/containers/containerd"
	"github.com/google/osv-scalibr/extractor/filesystem/containers/podman"
	archivemeta "github.com/google/osv-scalibr/extractor/filesystem/language/java/archive/metadata"
	"github.com/google/osv-scalibr/extractor/filesystem/language/java/javalockfile"
	"github.com/google/osv-scalibr/extractor/filesystem/language/python/requirements"
	"github.com/google/osv-scalibr/extractor/filesystem/language/python/setup"
	chromeextensions "github.com/google/osv-scalibr/extractor/filesystem/misc/chrome/extensions"
	"github.com/google/osv-scalibr/extractor/filesystem/misc/vscodeextensions"
	"github.com/google/osv-scalibr/extractor/filesystem/os/homebrew"
	modulemeta "github.com/google/osv-scalibr/extractor/filesystem/os/kernel/module/metadata"
	vmlinuzmeta "github.com/google/osv-scalibr/extractor/filesystem/os/kernel/vmlinuz/metadata"
	"github.com/google/osv-scalibr/extractor/filesystem/osv"
	cdxmeta "github.com/google/osv-scalibr/extractor/filesystem/sbom/cdx/metadata"
	spdxmeta "github.com/google/osv-scalibr/extractor/filesystem/sbom/spdx/metadata"
	ctrdruntime "github.com/google/osv-scalibr/extractor/standalone/containers/containerd/containerdmetadata"
	"github.com/google/osv-scalibr/extractor/standalone/containers/docker"
	winmetadata "github.com/google/osv-scalibr/extractor/standalone/windows/common/metadata"
	"github.com/google/osv-scalibr/purl"

	spb "github.com/google/osv-scalibr/binary/proto/scan_result_go_proto"
	"google.golang.org/protobuf/types/known/timestamppb"
)

// MetadataProtoSetter is an interface for metadata structs that can set themselves on a Package proto.
type MetadataProtoSetter interface {
	SetProto(p *spb.Package)
}

// --- Struct to Proto

// PackageToProto converts a Package struct to a Package proto.
func PackageToProto(pkg *extractor.Package) *spb.Package {
	if pkg == nil {
		return nil
	}

	p := converter.ToPURL(pkg)
	firstPluginName := ""
	if len(pkg.Plugins) > 0 {
		firstPluginName = pkg.Plugins[0]
	}

	var exps []*spb.PackageExploitabilitySignal
	for _, exp := range pkg.ExploitabilitySignals {
		expProto, err := PackageVEXToProto(exp)
		if err != nil {
			log.Errorf("Failed to convert PackageExploitabilitySignal to proto: %v", err)
			continue
		}
		exps = append(exps, expProto)
	}

	var annotations []spb.Package_AnnotationEnum
	for _, a := range pkg.AnnotationsDeprecated {
		annotations = append(annotations, AnnotationToProto(a))
	}

	packageProto := &spb.Package{
		Name:       pkg.Name,
		Version:    pkg.Version,
		SourceCode: sourceCodeIdentifierToProto(pkg.SourceCode),
		Purl:       purlToProto(p),
		Ecosystem:  pkg.Ecosystem(),
		Locations:  pkg.Locations,
		// TODO(b/400910349): Stop setting the deprecated fields
		// once integrators no longer read them.
		ExtractorDeprecated:   firstPluginName,
		Plugins:               pkg.Plugins,
		AnnotationsDeprecated: annotations,
		ExploitabilitySignals: exps,
		LayerDetails:          layerDetailsToProto(pkg.LayerDetails),
		License:               pkg.License,
	}
	setProtoMetadata(pkg.Metadata, packageProto)
	return packageProto
}

func sourceCodeIdentifierToProto(s *extractor.SourceCodeIdentifier) *spb.SourceCodeIdentifier {
	if s == nil {
		return nil
	}
	return &spb.SourceCodeIdentifier{
		Repo:   s.Repo,
		Commit: s.Commit,
	}
}

func layerDetailsToProto(ld *extractor.LayerDetails) *spb.LayerDetails {
	if ld == nil {
		return nil
	}
	return &spb.LayerDetails{
		Index:       int32(ld.Index),
		DiffId:      ld.DiffID,
		ChainId:     ld.ChainID,
		Command:     ld.Command,
		InBaseImage: ld.InBaseImage,
	}
}

func setProtoMetadata(meta any, p *spb.Package) {
	if meta == nil {
		return
	}

	if p == nil {
		return
	}

	if m, ok := meta.(MetadataProtoSetter); ok {
		m.SetProto(p)
		return
	}

	// Fallback to switch statement for types not yet implementing MetadataProtoSetter
	// TODO: b/421456154 - Remove this switch statement once all metadata types implement MetadataProtoSetter.
	switch m := meta.(type) {
<<<<<<< HEAD
	case *apkmeta.Metadata:
		p.Metadata = &spb.Package_ApkMetadata{
			ApkMetadata: &spb.APKPackageMetadata{
				PackageName:  m.PackageName,
				OriginName:   m.OriginName,
				OsId:         m.OSID,
				OsVersionId:  m.OSVersionID,
				Maintainer:   m.Maintainer,
				Architecture: m.Architecture,
			},
		}
	case *dpkgmeta.Metadata:
		p.Metadata = &spb.Package_DpkgMetadata{
			DpkgMetadata: &spb.DPKGPackageMetadata{
				PackageName:       m.PackageName,
				SourceName:        m.SourceName,
				Status:            m.Status,
				SourceVersion:     m.SourceVersion,
				PackageVersion:    m.PackageVersion,
				OsId:              m.OSID,
				OsVersionCodename: m.OSVersionCodename,
				OsVersionId:       m.OSVersionID,
				Maintainer:        m.Maintainer,
				Architecture:      m.Architecture,
			},
		}
	case *snapmeta.Metadata:
		p.Metadata = &spb.Package_SnapMetadata{
			SnapMetadata: &spb.SNAPPackageMetadata{
				Name:              m.Name,
				Version:           m.Version,
				Grade:             m.Grade,
				Type:              m.Type,
				Architectures:     m.Architectures,
				OsId:              m.OSID,
				OsVersionCodename: m.OSVersionCodename,
				OsVersionId:       m.OSVersionID,
			},
		}
	case *rpmmeta.Metadata:
		p.Metadata = &spb.Package_RpmMetadata{
			RpmMetadata: &spb.RPMPackageMetadata{
				PackageName:  m.PackageName,
				SourceRpm:    m.SourceRPM,
				Epoch:        int32(m.Epoch),
				OsName:       m.OSName,
				OsId:         m.OSID,
				OsVersionId:  m.OSVersionID,
				OsBuildId:    m.OSBuildID,
				Vendor:       m.Vendor,
				Architecture: m.Architecture,
			},
		}
	case *cosmeta.Metadata:
		p.Metadata = &spb.Package_CosMetadata{
			CosMetadata: &spb.COSPackageMetadata{
				Name:        m.Name,
				Version:     m.Version,
				Category:    m.Category,
				OsVersion:   m.OSVersion,
				OsVersionId: m.OSVersionID,
			},
		}
	case *pacmanmeta.Metadata:
		p.Metadata = &spb.Package_PacmanMetadata{
			PacmanMetadata: &spb.PACMANPackageMetadata{
				PackageName:         m.PackageName,
				PackageVersion:      m.PackageVersion,
				OsId:                m.OSID,
				OsVersionId:         m.OSVersionID,
				PackageDependencies: m.PackageDependencies,
			},
		}
	case *portagemeta.Metadata:
		p.Metadata = &spb.Package_PortageMetadata{
			PortageMetadata: &spb.PortagePackageMetadata{
				PackageName:    m.PackageName,
				PackageVersion: m.PackageVersion,
				OsId:           m.OSID,
				OsVersionId:    m.OSVersionID,
			},
		}
	case *flatpakmeta.Metadata:
		p.Metadata = &spb.Package_FlatpakMetadata{
			FlatpakMetadata: &spb.FlatpakPackageMetadata{
				PackageName:    m.PackageName,
				PackageId:      m.PackageID,
				PackageVersion: m.PackageVersion,
				ReleaseDate:    m.ReleaseDate,
				OsName:         m.OSName,
				OsId:           m.OSID,
				OsVersionId:    m.OSVersionID,
				OsBuildId:      m.OSBuildID,
				Developer:      m.Developer,
			},
		}
	case *nixmeta.Metadata:
		p.Metadata = &spb.Package_NixMetadata{
			NixMetadata: &spb.NixPackageMetadata{
				PackageName:       m.PackageName,
				PackageVersion:    m.PackageVersion,
				PackageHash:       m.PackageHash,
				PackageOutput:     m.PackageOutput,
				OsId:              m.OSID,
				OsVersionCodename: m.OSVersionCodename,
				OsVersionId:       m.OSVersionID,
			},
		}
	case *macapps.Metadata:
		p.Metadata = &spb.Package_MacAppsMetadata{
			MacAppsMetadata: &spb.MacAppsMetadata{
				BundleDisplayName:        m.CFBundleDisplayName,
				BundleIdentifier:         m.CFBundleIdentifier,
				BundleShortVersionString: m.CFBundleShortVersionString,
				BundleExecutable:         m.CFBundleExecutable,
				BundleName:               m.CFBundleName,
				BundlePackageType:        m.CFBundlePackageType,
				BundleSignature:          m.CFBundleSignature,
				BundleVersion:            m.CFBundleVersion,
				ProductId:                m.KSProductID,
				UpdateUrl:                m.KSUpdateURL,
			},
		}
=======
>>>>>>> b4e2f64a
	case *homebrew.Metadata:
		p.Metadata = &spb.Package_HomebrewMetadata{
			HomebrewMetadata: &spb.HomebrewPackageMetadata{},
		}
	case *modulemeta.Metadata:
		p.Metadata = &spb.Package_KernelModuleMetadata{
			KernelModuleMetadata: &spb.KernelModuleMetadata{
				PackageName:                    m.PackageName,
				PackageVersion:                 m.PackageVersion,
				PackageVermagic:                m.PackageVermagic,
				PackageSourceVersionIdentifier: m.PackageSourceVersionIdentifier,
				OsId:                           m.OSID,
				OsVersionCodename:              m.OSVersionCodename,
				OsVersionId:                    m.OSVersionID,
				PackageAuthor:                  m.PackageAuthor},
		}
	case *vmlinuzmeta.Metadata:
		p.Metadata = &spb.Package_VmlinuzMetadata{
			VmlinuzMetadata: &spb.VmlinuzMetadata{
				Name:              m.Name,
				Version:           m.Version,
				Architecture:      m.Architecture,
				ExtendedVersion:   m.ExtendedVersion,
				Format:            m.Format,
				SwapDevice:        m.SwapDevice,
				RootDevice:        m.RootDevice,
				VideoMode:         m.VideoMode,
				OsId:              m.OSID,
				OsVersionCodename: m.OSVersionCodename,
				OsVersionId:       m.OSVersionID,
				RwRootFs:          m.RWRootFS,
			},
		}
	case *ctrdfs.Metadata:
		p.Metadata = &spb.Package_ContainerdContainerMetadata{
			ContainerdContainerMetadata: &spb.ContainerdContainerMetadata{
				NamespaceName: m.Namespace,
				ImageName:     m.ImageName,
				ImageDigest:   m.ImageDigest,
				Runtime:       m.Runtime,
				Id:            m.ID,
				PodName:       m.PodName,
				PodNamespace:  m.PodNamespace,
				Pid:           int32(m.PID),
				Snapshotter:   m.Snapshotter,
				SnapshotKey:   m.SnapshotKey,
				LowerDir:      m.LowerDir,
				UpperDir:      m.UpperDir,
				WorkDir:       m.WorkDir,
			},
		}
	case *ctrdruntime.Metadata:
		p.Metadata = &spb.Package_ContainerdRuntimeContainerMetadata{
			ContainerdRuntimeContainerMetadata: &spb.ContainerdRuntimeContainerMetadata{
				NamespaceName: m.Namespace,
				ImageName:     m.ImageName,
				ImageDigest:   m.ImageDigest,
				Runtime:       m.Runtime,
				Id:            m.ID,
				Pid:           int32(m.PID),
				RootfsPath:    m.RootFS,
			},
		}
	case *spdxmeta.Metadata:
		p.Metadata = &spb.Package_SpdxMetadata{
			SpdxMetadata: &spb.SPDXPackageMetadata{
				Purl: purlToProto(m.PURL),
				Cpes: m.CPEs,
			},
		}
	case *cdxmeta.Metadata:
		p.Metadata = &spb.Package_CdxMetadata{
			CdxMetadata: &spb.CDXPackageMetadata{
				Purl: purlToProto(m.PURL),
				Cpes: m.CPEs,
			},
		}
	case *archivemeta.Metadata:
		p.Metadata = &spb.Package_JavaArchiveMetadata{
			JavaArchiveMetadata: &spb.JavaArchiveMetadata{
				ArtifactId: m.ArtifactID,
				GroupId:    m.GroupID,
				Sha1:       m.SHA1,
			},
		}
	case *javalockfile.Metadata:
		p.Metadata = &spb.Package_JavaLockfileMetadata{
			JavaLockfileMetadata: &spb.JavaLockfileMetadata{
				ArtifactId:   m.ArtifactID,
				GroupId:      m.GroupID,
				IsTransitive: m.IsTransitive,
			},
		}
	case *osv.Metadata:
		p.Metadata = &spb.Package_OsvMetadata{
			OsvMetadata: &spb.OSVPackageMetadata{
				PurlType:  m.PURLType,
				Commit:    m.Commit,
				Ecosystem: m.Ecosystem,
				CompareAs: m.CompareAs,
			},
		}
	case *requirements.Metadata:
		p.Metadata = &spb.Package_PythonRequirementsMetadata{
			PythonRequirementsMetadata: &spb.PythonRequirementsMetadata{
				HashCheckingModeValues: m.HashCheckingModeValues,
				VersionComparator:      m.VersionComparator,
				Requirement:            m.Requirement,
			},
		}
	case *setup.Metadata:
		p.Metadata = &spb.Package_PythonSetupMetadata{
			PythonSetupMetadata: &spb.PythonSetupMetadata{
				VersionComparator: m.VersionComparator,
			},
		}
	case *winmetadata.OSVersion:
		p.Metadata = &spb.Package_WindowsOsVersionMetadata{
			WindowsOsVersionMetadata: &spb.WindowsOSVersion{
				Product:     m.Product,
				FullVersion: m.FullVersion,
			},
		}
	case *chromeextensions.Metadata:
		p.Metadata = &spb.Package_ChromeExtensionsMetadata{
			ChromeExtensionsMetadata: &spb.ChromeExtensionsMetadata{
				Name:                 m.Name,
				Description:          m.Description,
				AuthorEmail:          m.AuthorEmail,
				HostPermissions:      m.HostPermissions,
				ManifestVersion:      int32(m.ManifestVersion),
				MinimumChromeVersion: m.MinimumChromeVersion,
				Permissions:          m.Permissions,
				UpdateUrl:            m.UpdateURL,
			},
		}
	case *vscodeextensions.Metadata:
		p.Metadata = &spb.Package_VscodeExtensionsMetadata{
			VscodeExtensionsMetadata: &spb.VSCodeExtensionsMetadata{
				Id:                   m.ID,
				PublisherId:          m.PublisherID,
				PublisherDisplayName: m.PublisherDisplayName,
				TargetPlatform:       m.TargetPlatform,
				Updated:              m.Updated,
				IsPreReleaseVersion:  m.IsPreReleaseVersion,
				InstalledTimestamp:   m.InstalledTimestamp,
			},
		}
	case *podman.Metadata:
		exposedPorts := map[uint32]*spb.Protocol{}
		for p, protocols := range m.ExposedPorts {
			exposedPorts[uint32(p)] = &spb.Protocol{Names: protocols}
		}
		p.Metadata = &spb.Package_PodmanMetadata{
			PodmanMetadata: &spb.PodmanMetadata{
				ExposedPorts:  exposedPorts,
				Pid:           int32(m.PID),
				NamespaceName: m.NameSpace,
				StartedTime:   timestamppb.New(m.StartedTime),
				FinishedTime:  timestamppb.New(m.FinishedTime),
				Status:        m.Status,
				ExitCode:      m.ExitCode,
				Exited:        m.Exited,
			},
		}
	case *docker.Metadata:
		ports := make([]*spb.DockerPort, 0, len(m.Ports))
		for _, p := range m.Ports {
			ports = append(ports, &spb.DockerPort{
				Ip:          p.IP,
				PrivatePort: uint32(p.PrivatePort),
				PublicPort:  uint32(p.PublicPort),
				Type:        p.Type,
			})
		}
		p.Metadata = &spb.Package_DockerContainersMetadata{
			DockerContainersMetadata: &spb.DockerContainersMetadata{
				ImageName:   m.ImageName,
				ImageDigest: m.ImageDigest,
				Id:          m.ID,
				Ports:       ports,
			},
		}
	}
}

func purlToProto(p *purl.PackageURL) *spb.Purl {
	if p == nil {
		return nil
	}
	return &spb.Purl{
		Purl:       p.String(),
		Type:       p.Type,
		Namespace:  p.Namespace,
		Name:       p.Name,
		Version:    p.Version,
		Qualifiers: qualifiersToProto(p.Qualifiers),
		Subpath:    p.Subpath,
	}
}

func qualifiersToProto(qs purl.Qualifiers) []*spb.Qualifier {
	result := make([]*spb.Qualifier, 0, len(qs))
	for _, q := range qs {
		result = append(result, &spb.Qualifier{Key: q.Key, Value: q.Value})
	}
	return result
}

// --- Proto to Struct

// PackageToStruct converts a Package proto to a Package struct.
func PackageToStruct(pkgProto *spb.Package) *extractor.Package {
	if pkgProto == nil {
		return nil
	}

	var locations []string
	locations = append(locations, pkgProto.GetLocations()...)

	// TODO - b/421463494: Remove this once windows PURLs are corrected.
	ptype := pkgProto.GetPurl().GetType()
	if pkgProto.GetPurl().GetType() == purl.TypeGeneric && pkgProto.GetPurl().GetNamespace() == "microsoft" {
		ptype = "windows"
	}

	var exps []*vex.PackageExploitabilitySignal
	for _, exp := range pkgProto.GetExploitabilitySignals() {
		expStruct, err := PackageVEXToStruct(exp)
		if err != nil {
			log.Errorf("Failed to convert PackageExploitabilitySignal to struct: %v", err)
			continue
		}
		exps = append(exps, expStruct)
	}

	var annotations []extractor.Annotation
	//nolint:staticcheck
	for _, a := range pkgProto.GetAnnotationsDeprecated() {
		annotations = append(annotations, AnnotationToStruct(a))
	}

	pkg := &extractor.Package{
		Name:                  pkgProto.GetName(),
		Version:               pkgProto.GetVersion(),
		SourceCode:            sourceCodeIdentifierToStruct(pkgProto.GetSourceCode()),
		Locations:             locations,
		PURLType:              ptype,
		Plugins:               pkgProto.GetPlugins(),
		AnnotationsDeprecated: annotations,
		ExploitabilitySignals: exps,
		LayerDetails:          layerDetailsToStruct(pkgProto.GetLayerDetails()),
		Metadata:              metadataToStruct(pkgProto),
		License:               pkgProto.GetLicense(),
	}
	return pkg
}

func sourceCodeIdentifierToStruct(s *spb.SourceCodeIdentifier) *extractor.SourceCodeIdentifier {
	if s == nil {
		return nil
	}
	return &extractor.SourceCodeIdentifier{
		Repo:   s.Repo,
		Commit: s.Commit,
	}
}

func layerDetailsToStruct(ld *spb.LayerDetails) *extractor.LayerDetails {
	if ld == nil {
		return nil
	}
	return &extractor.LayerDetails{
		Index:       int(ld.GetIndex()),
		DiffID:      ld.GetDiffId(),
		ChainID:     ld.GetChainId(),
		Command:     ld.GetCommand(),
		InBaseImage: ld.GetInBaseImage(),
	}
}

func metadataToStruct(md *spb.Package) any {
	if md.GetMetadata() == nil {
		return nil
	}

	t := reflect.TypeOf(md.GetMetadata())
	if converter, ok := metadataTypeToStructConverter[t]; ok {
		return converter(md)
	}

	// TODO: b/421456154 - Remove this switch statement once all metadata types implement MetadataProtoSetter.
	switch md.GetMetadata().(type) {
<<<<<<< HEAD
	case *spb.Package_ApkMetadata:
		return &apkmeta.Metadata{
			PackageName:  md.GetApkMetadata().GetPackageName(),
			OriginName:   md.GetApkMetadata().GetOriginName(),
			OSID:         md.GetApkMetadata().GetOsId(),
			OSVersionID:  md.GetApkMetadata().GetOsVersionId(),
			Maintainer:   md.GetApkMetadata().GetMaintainer(),
			Architecture: md.GetApkMetadata().GetArchitecture(),
		}
	case *spb.Package_DpkgMetadata:
		return &dpkgmeta.Metadata{
			PackageName:       md.GetDpkgMetadata().GetPackageName(),
			SourceName:        md.GetDpkgMetadata().GetSourceName(),
			Status:            md.GetDpkgMetadata().GetStatus(),
			SourceVersion:     md.GetDpkgMetadata().GetSourceVersion(),
			PackageVersion:    md.GetDpkgMetadata().GetPackageVersion(),
			OSID:              md.GetDpkgMetadata().GetOsId(),
			OSVersionCodename: md.GetDpkgMetadata().GetOsVersionCodename(),
			OSVersionID:       md.GetDpkgMetadata().GetOsVersionId(),
			Maintainer:        md.GetDpkgMetadata().GetMaintainer(),
			Architecture:      md.GetDpkgMetadata().GetArchitecture(),
		}
	case *spb.Package_SnapMetadata:
		return &snapmeta.Metadata{
			Name:              md.GetSnapMetadata().GetName(),
			Version:           md.GetSnapMetadata().GetVersion(),
			Grade:             md.GetSnapMetadata().GetGrade(),
			Type:              md.GetSnapMetadata().GetType(),
			Architectures:     md.GetSnapMetadata().GetArchitectures(),
			OSID:              md.GetSnapMetadata().GetOsId(),
			OSVersionCodename: md.GetSnapMetadata().GetOsVersionCodename(),
			OSVersionID:       md.GetSnapMetadata().GetOsVersionId(),
		}
	case *spb.Package_RpmMetadata:
		return &rpmmeta.Metadata{
			PackageName:  md.GetRpmMetadata().GetPackageName(),
			SourceRPM:    md.GetRpmMetadata().GetSourceRpm(),
			Epoch:        int(md.GetRpmMetadata().GetEpoch()),
			OSName:       md.GetRpmMetadata().GetOsName(),
			OSID:         md.GetRpmMetadata().GetOsId(),
			OSVersionID:  md.GetRpmMetadata().GetOsVersionId(),
			OSBuildID:    md.GetRpmMetadata().GetOsBuildId(),
			Vendor:       md.GetRpmMetadata().GetVendor(),
			Architecture: md.GetRpmMetadata().GetArchitecture(),
		}
	case *spb.Package_CosMetadata:
		return &cosmeta.Metadata{
			Name:        md.GetCosMetadata().GetName(),
			Version:     md.GetCosMetadata().GetVersion(),
			Category:    md.GetCosMetadata().GetCategory(),
			OSVersion:   md.GetCosMetadata().GetOsVersion(),
			OSVersionID: md.GetCosMetadata().GetOsVersionId(),
		}
	case *spb.Package_PacmanMetadata:
		return &pacmanmeta.Metadata{
			PackageName:         md.GetPacmanMetadata().GetPackageName(),
			PackageVersion:      md.GetPacmanMetadata().GetPackageVersion(),
			OSID:                md.GetPacmanMetadata().GetOsId(),
			OSVersionID:         md.GetPacmanMetadata().GetOsVersionId(),
			PackageDependencies: md.GetPacmanMetadata().GetPackageDependencies(),
		}
	case *spb.Package_PortageMetadata:
		return &portagemeta.Metadata{
			PackageName:    md.GetPortageMetadata().GetPackageName(),
			PackageVersion: md.GetPortageMetadata().GetPackageVersion(),
			OSID:           md.GetPortageMetadata().GetOsId(),
			OSVersionID:    md.GetPortageMetadata().GetOsVersionId(),
		}
	case *spb.Package_FlatpakMetadata:
		return &flatpakmeta.Metadata{
			PackageName:    md.GetFlatpakMetadata().GetPackageName(),
			PackageID:      md.GetFlatpakMetadata().GetPackageId(),
			PackageVersion: md.GetFlatpakMetadata().GetPackageVersion(),
			ReleaseDate:    md.GetFlatpakMetadata().GetReleaseDate(),
			OSName:         md.GetFlatpakMetadata().GetOsName(),
			OSID:           md.GetFlatpakMetadata().GetOsId(),
			OSVersionID:    md.GetFlatpakMetadata().GetOsVersionId(),
			OSBuildID:      md.GetFlatpakMetadata().GetOsBuildId(),
			Developer:      md.GetFlatpakMetadata().GetDeveloper(),
		}
	case *spb.Package_NixMetadata:
		return &nixmeta.Metadata{
			PackageName:       md.GetNixMetadata().GetPackageName(),
			PackageVersion:    md.GetNixMetadata().GetPackageVersion(),
			PackageHash:       md.GetNixMetadata().GetPackageHash(),
			PackageOutput:     md.GetNixMetadata().GetPackageOutput(),
			OSID:              md.GetNixMetadata().GetOsId(),
			OSVersionCodename: md.GetNixMetadata().GetOsVersionCodename(),
			OSVersionID:       md.GetNixMetadata().GetOsVersionId(),
		}
	case *spb.Package_MacAppsMetadata:
		return &macapps.Metadata{
			CFBundleDisplayName:        md.GetMacAppsMetadata().GetBundleDisplayName(),
			CFBundleIdentifier:         md.GetMacAppsMetadata().GetBundleIdentifier(),
			CFBundleShortVersionString: md.GetMacAppsMetadata().GetBundleShortVersionString(),
			CFBundleExecutable:         md.GetMacAppsMetadata().GetBundleExecutable(),
			CFBundleName:               md.GetMacAppsMetadata().GetBundleName(),
			CFBundlePackageType:        md.GetMacAppsMetadata().GetBundlePackageType(),
			CFBundleSignature:          md.GetMacAppsMetadata().GetBundleSignature(),
			CFBundleVersion:            md.GetMacAppsMetadata().GetBundleVersion(),
			KSProductID:                md.GetMacAppsMetadata().GetProductId(),
			KSUpdateURL:                md.GetMacAppsMetadata().GetUpdateUrl(),
		}
=======
>>>>>>> b4e2f64a
	case *spb.Package_HomebrewMetadata:
		return &homebrew.Metadata{}
	case *spb.Package_KernelModuleMetadata:
		return &modulemeta.Metadata{
			PackageName:                    md.GetKernelModuleMetadata().GetPackageName(),
			PackageVersion:                 md.GetKernelModuleMetadata().GetPackageVersion(),
			PackageVermagic:                md.GetKernelModuleMetadata().GetPackageVermagic(),
			PackageSourceVersionIdentifier: md.GetKernelModuleMetadata().GetPackageSourceVersionIdentifier(),
			OSID:                           md.GetKernelModuleMetadata().GetOsId(),
			OSVersionCodename:              md.GetKernelModuleMetadata().GetOsVersionCodename(),
			OSVersionID:                    md.GetKernelModuleMetadata().GetOsVersionId(),
			PackageAuthor:                  md.GetKernelModuleMetadata().GetPackageAuthor(),
		}
	case *spb.Package_VmlinuzMetadata:
		return &vmlinuzmeta.Metadata{
			Name:              md.GetVmlinuzMetadata().GetName(),
			Version:           md.GetVmlinuzMetadata().GetVersion(),
			Architecture:      md.GetVmlinuzMetadata().GetArchitecture(),
			ExtendedVersion:   md.GetVmlinuzMetadata().GetExtendedVersion(),
			Format:            md.GetVmlinuzMetadata().GetFormat(),
			SwapDevice:        md.GetVmlinuzMetadata().GetSwapDevice(),
			RootDevice:        md.GetVmlinuzMetadata().GetRootDevice(),
			VideoMode:         md.GetVmlinuzMetadata().GetVideoMode(),
			OSID:              md.GetVmlinuzMetadata().GetOsId(),
			OSVersionCodename: md.GetVmlinuzMetadata().GetOsVersionCodename(),
			OSVersionID:       md.GetVmlinuzMetadata().GetOsVersionId(),
			RWRootFS:          md.GetVmlinuzMetadata().GetRwRootFs(),
		}
	case *spb.Package_ContainerdContainerMetadata:
		return &ctrdfs.Metadata{
			Namespace:    md.GetContainerdContainerMetadata().GetNamespaceName(),
			ImageName:    md.GetContainerdContainerMetadata().GetImageName(),
			ImageDigest:  md.GetContainerdContainerMetadata().GetImageDigest(),
			Runtime:      md.GetContainerdContainerMetadata().GetRuntime(),
			ID:           md.GetContainerdContainerMetadata().GetId(),
			PodName:      md.GetContainerdContainerMetadata().GetPodName(),
			PodNamespace: md.GetContainerdContainerMetadata().GetPodNamespace(),
			PID:          int(md.GetContainerdContainerMetadata().GetPid()),
			Snapshotter:  md.GetContainerdContainerMetadata().GetSnapshotter(),
			SnapshotKey:  md.GetContainerdContainerMetadata().GetSnapshotKey(),
			LowerDir:     md.GetContainerdContainerMetadata().GetLowerDir(),
			UpperDir:     md.GetContainerdContainerMetadata().GetUpperDir(),
			WorkDir:      md.GetContainerdContainerMetadata().GetWorkDir(),
		}
	case *spb.Package_ContainerdRuntimeContainerMetadata:
		return &ctrdruntime.Metadata{
			Namespace:   md.GetContainerdRuntimeContainerMetadata().GetNamespaceName(),
			ImageName:   md.GetContainerdRuntimeContainerMetadata().GetImageName(),
			ImageDigest: md.GetContainerdRuntimeContainerMetadata().GetImageDigest(),
			Runtime:     md.GetContainerdRuntimeContainerMetadata().GetRuntime(),
			ID:          md.GetContainerdRuntimeContainerMetadata().GetId(),
			PID:         int(md.GetContainerdRuntimeContainerMetadata().GetPid()),
			RootFS:      md.GetContainerdRuntimeContainerMetadata().GetRootfsPath(),
		}
	case *spb.Package_SpdxMetadata:
		return &spdxmeta.Metadata{
			PURL: purlToStruct(md.GetSpdxMetadata().GetPurl()),
			CPEs: md.GetSpdxMetadata().GetCpes(),
		}
	case *spb.Package_CdxMetadata:
		return &cdxmeta.Metadata{
			PURL: purlToStruct(md.GetCdxMetadata().GetPurl()),
			CPEs: md.GetCdxMetadata().GetCpes(),
		}
	case *spb.Package_JavaArchiveMetadata:
		return &archivemeta.Metadata{
			ArtifactID: md.GetJavaArchiveMetadata().GetArtifactId(),
			GroupID:    md.GetJavaArchiveMetadata().GetGroupId(),
			SHA1:       md.GetJavaArchiveMetadata().GetSha1(),
		}
	case *spb.Package_JavaLockfileMetadata:
		return &javalockfile.Metadata{
			ArtifactID:   md.GetJavaLockfileMetadata().GetArtifactId(),
			GroupID:      md.GetJavaLockfileMetadata().GetGroupId(),
			IsTransitive: md.GetJavaLockfileMetadata().GetIsTransitive(),
		}
	case *spb.Package_OsvMetadata:
		return &osv.Metadata{
			PURLType:  md.GetOsvMetadata().GetPurlType(),
			Commit:    md.GetOsvMetadata().GetCommit(),
			Ecosystem: md.GetOsvMetadata().GetEcosystem(),
			CompareAs: md.GetOsvMetadata().GetCompareAs(),
		}
	case *spb.Package_PythonRequirementsMetadata:
		return &requirements.Metadata{
			HashCheckingModeValues: md.GetPythonRequirementsMetadata().GetHashCheckingModeValues(),
			VersionComparator:      md.GetPythonRequirementsMetadata().GetVersionComparator(),
			Requirement:            md.GetPythonRequirementsMetadata().GetRequirement(),
		}
	case *spb.Package_PythonSetupMetadata:
		return &setup.Metadata{
			VersionComparator: md.GetPythonSetupMetadata().GetVersionComparator(),
		}
	case *spb.Package_WindowsOsVersionMetadata:
		return &winmetadata.OSVersion{
			Product:     md.GetWindowsOsVersionMetadata().GetProduct(),
			FullVersion: md.GetWindowsOsVersionMetadata().GetFullVersion(),
		}
	case *spb.Package_ChromeExtensionsMetadata:
		return &chromeextensions.Metadata{
			Name:                 md.GetChromeExtensionsMetadata().GetName(),
			Description:          md.GetChromeExtensionsMetadata().GetDescription(),
			AuthorEmail:          md.GetChromeExtensionsMetadata().GetAuthorEmail(),
			HostPermissions:      md.GetChromeExtensionsMetadata().GetHostPermissions(),
			ManifestVersion:      int(md.GetChromeExtensionsMetadata().GetManifestVersion()),
			MinimumChromeVersion: md.GetChromeExtensionsMetadata().GetMinimumChromeVersion(),
			Permissions:          md.GetChromeExtensionsMetadata().GetPermissions(),
			UpdateURL:            md.GetChromeExtensionsMetadata().GetUpdateUrl(),
		}
	case *spb.Package_VscodeExtensionsMetadata:
		return &vscodeextensions.Metadata{
			ID:                   md.GetVscodeExtensionsMetadata().GetId(),
			PublisherID:          md.GetVscodeExtensionsMetadata().GetPublisherId(),
			PublisherDisplayName: md.GetVscodeExtensionsMetadata().GetPublisherDisplayName(),
			TargetPlatform:       md.GetVscodeExtensionsMetadata().GetTargetPlatform(),
			Updated:              md.GetVscodeExtensionsMetadata().GetUpdated(),
			IsPreReleaseVersion:  md.GetVscodeExtensionsMetadata().GetIsPreReleaseVersion(),
			InstalledTimestamp:   md.GetVscodeExtensionsMetadata().GetInstalledTimestamp(),
		}
	case *spb.Package_PodmanMetadata:
		exposedPorts := map[uint16][]string{}
		for p, protocol := range md.GetPodmanMetadata().GetExposedPorts() {
			for _, name := range protocol.GetNames() {
				exposedPorts[uint16(p)] = append(exposedPorts[uint16(p)], name)
			}
		}
		return &podman.Metadata{
			ExposedPorts: exposedPorts,
			PID:          int(md.GetPodmanMetadata().GetPid()),
			NameSpace:    md.GetPodmanMetadata().GetNamespaceName(),
			StartedTime:  md.GetPodmanMetadata().GetStartedTime().AsTime(),
			FinishedTime: md.GetPodmanMetadata().GetFinishedTime().AsTime(),
			Status:       md.GetPodmanMetadata().GetStatus(),
			ExitCode:     md.GetPodmanMetadata().GetExitCode(),
			Exited:       md.GetPodmanMetadata().GetExited(),
		}
	case *spb.Package_DockerContainersMetadata:
		var ports []container.Port
		for _, p := range md.GetDockerContainersMetadata().GetPorts() {
			ports = append(ports, container.Port{
				IP:          p.GetIp(),
				PrivatePort: uint16(p.GetPrivatePort()),
				PublicPort:  uint16(p.GetPublicPort()),
				Type:        p.GetType(),
			})
		}
		return &docker.Metadata{
			ImageName:   md.GetDockerContainersMetadata().GetImageName(),
			ImageDigest: md.GetDockerContainersMetadata().GetImageDigest(),
			ID:          md.GetDockerContainersMetadata().GetId(),
			Ports:       ports,
		}
	}

	return nil
}

func purlToStruct(p *spb.Purl) *purl.PackageURL {
	if p == nil {
		return nil
	}

	// There's no guarantee that the PURL fields will match the PURL string.
	// Use the fields if the string is blank or invalid.
	// Elese, compare the string and fields, prioritizing the fields.
	pfs := purlFromString(p.GetPurl())
	if pfs == nil {
		return &purl.PackageURL{
			Type:       p.GetType(),
			Namespace:  p.GetNamespace(),
			Name:       p.GetName(),
			Version:    p.GetVersion(),
			Qualifiers: qualifiersToStruct(p.GetQualifiers()),
			Subpath:    p.GetSubpath(),
		}
	}

	// Prioritize fields from the PURL proto over the PURL string.
	ptype := pfs.Type
	if p.GetType() != "" {
		ptype = p.GetType()
	}
	namespace := pfs.Namespace
	if p.GetNamespace() != "" {
		namespace = p.GetNamespace()
	}
	name := pfs.Name
	if p.GetName() != "" {
		name = p.GetName()
	}
	version := pfs.Version
	if p.GetVersion() != "" {
		version = p.GetVersion()
	}
	qualifiers := pfs.Qualifiers
	if len(p.GetQualifiers()) > 0 {
		qualifiers = qualifiersToStruct(p.GetQualifiers())
	}
	subpath := pfs.Subpath
	if p.GetSubpath() != "" {
		subpath = p.GetSubpath()
	}

	// TODO - b/421463494: Remove this once windows PURLs are corrected.
	if ptype == purl.TypeGeneric && namespace == "microsoft" {
		ptype = "windows"
		namespace = ""
	}

	return &purl.PackageURL{
		Type:       ptype,
		Namespace:  namespace,
		Name:       name,
		Version:    version,
		Qualifiers: qualifiers,
		Subpath:    subpath,
	}
}

func purlFromString(s string) *purl.PackageURL {
	if s == "" {
		return nil
	}
	p, err := purl.FromString(s)
	if err != nil {
		log.Errorf("failed to parse PURL string %q: %v", s, err)
		return nil
	}
	if len(p.Qualifiers) == 0 {
		p.Qualifiers = nil
	}
	return &p
}

func qualifiersToStruct(qs []*spb.Qualifier) purl.Qualifiers {
	if len(qs) == 0 {
		return nil
	}
	qsmap := map[string]string{}
	for _, q := range qs {
		qsmap[q.GetKey()] = q.GetValue()
	}
	return purl.QualifiersFromMap(qsmap)
}<|MERGE_RESOLUTION|>--- conflicted
+++ resolved
@@ -140,132 +140,6 @@
 	// Fallback to switch statement for types not yet implementing MetadataProtoSetter
 	// TODO: b/421456154 - Remove this switch statement once all metadata types implement MetadataProtoSetter.
 	switch m := meta.(type) {
-<<<<<<< HEAD
-	case *apkmeta.Metadata:
-		p.Metadata = &spb.Package_ApkMetadata{
-			ApkMetadata: &spb.APKPackageMetadata{
-				PackageName:  m.PackageName,
-				OriginName:   m.OriginName,
-				OsId:         m.OSID,
-				OsVersionId:  m.OSVersionID,
-				Maintainer:   m.Maintainer,
-				Architecture: m.Architecture,
-			},
-		}
-	case *dpkgmeta.Metadata:
-		p.Metadata = &spb.Package_DpkgMetadata{
-			DpkgMetadata: &spb.DPKGPackageMetadata{
-				PackageName:       m.PackageName,
-				SourceName:        m.SourceName,
-				Status:            m.Status,
-				SourceVersion:     m.SourceVersion,
-				PackageVersion:    m.PackageVersion,
-				OsId:              m.OSID,
-				OsVersionCodename: m.OSVersionCodename,
-				OsVersionId:       m.OSVersionID,
-				Maintainer:        m.Maintainer,
-				Architecture:      m.Architecture,
-			},
-		}
-	case *snapmeta.Metadata:
-		p.Metadata = &spb.Package_SnapMetadata{
-			SnapMetadata: &spb.SNAPPackageMetadata{
-				Name:              m.Name,
-				Version:           m.Version,
-				Grade:             m.Grade,
-				Type:              m.Type,
-				Architectures:     m.Architectures,
-				OsId:              m.OSID,
-				OsVersionCodename: m.OSVersionCodename,
-				OsVersionId:       m.OSVersionID,
-			},
-		}
-	case *rpmmeta.Metadata:
-		p.Metadata = &spb.Package_RpmMetadata{
-			RpmMetadata: &spb.RPMPackageMetadata{
-				PackageName:  m.PackageName,
-				SourceRpm:    m.SourceRPM,
-				Epoch:        int32(m.Epoch),
-				OsName:       m.OSName,
-				OsId:         m.OSID,
-				OsVersionId:  m.OSVersionID,
-				OsBuildId:    m.OSBuildID,
-				Vendor:       m.Vendor,
-				Architecture: m.Architecture,
-			},
-		}
-	case *cosmeta.Metadata:
-		p.Metadata = &spb.Package_CosMetadata{
-			CosMetadata: &spb.COSPackageMetadata{
-				Name:        m.Name,
-				Version:     m.Version,
-				Category:    m.Category,
-				OsVersion:   m.OSVersion,
-				OsVersionId: m.OSVersionID,
-			},
-		}
-	case *pacmanmeta.Metadata:
-		p.Metadata = &spb.Package_PacmanMetadata{
-			PacmanMetadata: &spb.PACMANPackageMetadata{
-				PackageName:         m.PackageName,
-				PackageVersion:      m.PackageVersion,
-				OsId:                m.OSID,
-				OsVersionId:         m.OSVersionID,
-				PackageDependencies: m.PackageDependencies,
-			},
-		}
-	case *portagemeta.Metadata:
-		p.Metadata = &spb.Package_PortageMetadata{
-			PortageMetadata: &spb.PortagePackageMetadata{
-				PackageName:    m.PackageName,
-				PackageVersion: m.PackageVersion,
-				OsId:           m.OSID,
-				OsVersionId:    m.OSVersionID,
-			},
-		}
-	case *flatpakmeta.Metadata:
-		p.Metadata = &spb.Package_FlatpakMetadata{
-			FlatpakMetadata: &spb.FlatpakPackageMetadata{
-				PackageName:    m.PackageName,
-				PackageId:      m.PackageID,
-				PackageVersion: m.PackageVersion,
-				ReleaseDate:    m.ReleaseDate,
-				OsName:         m.OSName,
-				OsId:           m.OSID,
-				OsVersionId:    m.OSVersionID,
-				OsBuildId:      m.OSBuildID,
-				Developer:      m.Developer,
-			},
-		}
-	case *nixmeta.Metadata:
-		p.Metadata = &spb.Package_NixMetadata{
-			NixMetadata: &spb.NixPackageMetadata{
-				PackageName:       m.PackageName,
-				PackageVersion:    m.PackageVersion,
-				PackageHash:       m.PackageHash,
-				PackageOutput:     m.PackageOutput,
-				OsId:              m.OSID,
-				OsVersionCodename: m.OSVersionCodename,
-				OsVersionId:       m.OSVersionID,
-			},
-		}
-	case *macapps.Metadata:
-		p.Metadata = &spb.Package_MacAppsMetadata{
-			MacAppsMetadata: &spb.MacAppsMetadata{
-				BundleDisplayName:        m.CFBundleDisplayName,
-				BundleIdentifier:         m.CFBundleIdentifier,
-				BundleShortVersionString: m.CFBundleShortVersionString,
-				BundleExecutable:         m.CFBundleExecutable,
-				BundleName:               m.CFBundleName,
-				BundlePackageType:        m.CFBundlePackageType,
-				BundleSignature:          m.CFBundleSignature,
-				BundleVersion:            m.CFBundleVersion,
-				ProductId:                m.KSProductID,
-				UpdateUrl:                m.KSUpdateURL,
-			},
-		}
-=======
->>>>>>> b4e2f64a
 	case *homebrew.Metadata:
 		p.Metadata = &spb.Package_HomebrewMetadata{
 			HomebrewMetadata: &spb.HomebrewPackageMetadata{},
@@ -559,112 +433,6 @@
 
 	// TODO: b/421456154 - Remove this switch statement once all metadata types implement MetadataProtoSetter.
 	switch md.GetMetadata().(type) {
-<<<<<<< HEAD
-	case *spb.Package_ApkMetadata:
-		return &apkmeta.Metadata{
-			PackageName:  md.GetApkMetadata().GetPackageName(),
-			OriginName:   md.GetApkMetadata().GetOriginName(),
-			OSID:         md.GetApkMetadata().GetOsId(),
-			OSVersionID:  md.GetApkMetadata().GetOsVersionId(),
-			Maintainer:   md.GetApkMetadata().GetMaintainer(),
-			Architecture: md.GetApkMetadata().GetArchitecture(),
-		}
-	case *spb.Package_DpkgMetadata:
-		return &dpkgmeta.Metadata{
-			PackageName:       md.GetDpkgMetadata().GetPackageName(),
-			SourceName:        md.GetDpkgMetadata().GetSourceName(),
-			Status:            md.GetDpkgMetadata().GetStatus(),
-			SourceVersion:     md.GetDpkgMetadata().GetSourceVersion(),
-			PackageVersion:    md.GetDpkgMetadata().GetPackageVersion(),
-			OSID:              md.GetDpkgMetadata().GetOsId(),
-			OSVersionCodename: md.GetDpkgMetadata().GetOsVersionCodename(),
-			OSVersionID:       md.GetDpkgMetadata().GetOsVersionId(),
-			Maintainer:        md.GetDpkgMetadata().GetMaintainer(),
-			Architecture:      md.GetDpkgMetadata().GetArchitecture(),
-		}
-	case *spb.Package_SnapMetadata:
-		return &snapmeta.Metadata{
-			Name:              md.GetSnapMetadata().GetName(),
-			Version:           md.GetSnapMetadata().GetVersion(),
-			Grade:             md.GetSnapMetadata().GetGrade(),
-			Type:              md.GetSnapMetadata().GetType(),
-			Architectures:     md.GetSnapMetadata().GetArchitectures(),
-			OSID:              md.GetSnapMetadata().GetOsId(),
-			OSVersionCodename: md.GetSnapMetadata().GetOsVersionCodename(),
-			OSVersionID:       md.GetSnapMetadata().GetOsVersionId(),
-		}
-	case *spb.Package_RpmMetadata:
-		return &rpmmeta.Metadata{
-			PackageName:  md.GetRpmMetadata().GetPackageName(),
-			SourceRPM:    md.GetRpmMetadata().GetSourceRpm(),
-			Epoch:        int(md.GetRpmMetadata().GetEpoch()),
-			OSName:       md.GetRpmMetadata().GetOsName(),
-			OSID:         md.GetRpmMetadata().GetOsId(),
-			OSVersionID:  md.GetRpmMetadata().GetOsVersionId(),
-			OSBuildID:    md.GetRpmMetadata().GetOsBuildId(),
-			Vendor:       md.GetRpmMetadata().GetVendor(),
-			Architecture: md.GetRpmMetadata().GetArchitecture(),
-		}
-	case *spb.Package_CosMetadata:
-		return &cosmeta.Metadata{
-			Name:        md.GetCosMetadata().GetName(),
-			Version:     md.GetCosMetadata().GetVersion(),
-			Category:    md.GetCosMetadata().GetCategory(),
-			OSVersion:   md.GetCosMetadata().GetOsVersion(),
-			OSVersionID: md.GetCosMetadata().GetOsVersionId(),
-		}
-	case *spb.Package_PacmanMetadata:
-		return &pacmanmeta.Metadata{
-			PackageName:         md.GetPacmanMetadata().GetPackageName(),
-			PackageVersion:      md.GetPacmanMetadata().GetPackageVersion(),
-			OSID:                md.GetPacmanMetadata().GetOsId(),
-			OSVersionID:         md.GetPacmanMetadata().GetOsVersionId(),
-			PackageDependencies: md.GetPacmanMetadata().GetPackageDependencies(),
-		}
-	case *spb.Package_PortageMetadata:
-		return &portagemeta.Metadata{
-			PackageName:    md.GetPortageMetadata().GetPackageName(),
-			PackageVersion: md.GetPortageMetadata().GetPackageVersion(),
-			OSID:           md.GetPortageMetadata().GetOsId(),
-			OSVersionID:    md.GetPortageMetadata().GetOsVersionId(),
-		}
-	case *spb.Package_FlatpakMetadata:
-		return &flatpakmeta.Metadata{
-			PackageName:    md.GetFlatpakMetadata().GetPackageName(),
-			PackageID:      md.GetFlatpakMetadata().GetPackageId(),
-			PackageVersion: md.GetFlatpakMetadata().GetPackageVersion(),
-			ReleaseDate:    md.GetFlatpakMetadata().GetReleaseDate(),
-			OSName:         md.GetFlatpakMetadata().GetOsName(),
-			OSID:           md.GetFlatpakMetadata().GetOsId(),
-			OSVersionID:    md.GetFlatpakMetadata().GetOsVersionId(),
-			OSBuildID:      md.GetFlatpakMetadata().GetOsBuildId(),
-			Developer:      md.GetFlatpakMetadata().GetDeveloper(),
-		}
-	case *spb.Package_NixMetadata:
-		return &nixmeta.Metadata{
-			PackageName:       md.GetNixMetadata().GetPackageName(),
-			PackageVersion:    md.GetNixMetadata().GetPackageVersion(),
-			PackageHash:       md.GetNixMetadata().GetPackageHash(),
-			PackageOutput:     md.GetNixMetadata().GetPackageOutput(),
-			OSID:              md.GetNixMetadata().GetOsId(),
-			OSVersionCodename: md.GetNixMetadata().GetOsVersionCodename(),
-			OSVersionID:       md.GetNixMetadata().GetOsVersionId(),
-		}
-	case *spb.Package_MacAppsMetadata:
-		return &macapps.Metadata{
-			CFBundleDisplayName:        md.GetMacAppsMetadata().GetBundleDisplayName(),
-			CFBundleIdentifier:         md.GetMacAppsMetadata().GetBundleIdentifier(),
-			CFBundleShortVersionString: md.GetMacAppsMetadata().GetBundleShortVersionString(),
-			CFBundleExecutable:         md.GetMacAppsMetadata().GetBundleExecutable(),
-			CFBundleName:               md.GetMacAppsMetadata().GetBundleName(),
-			CFBundlePackageType:        md.GetMacAppsMetadata().GetBundlePackageType(),
-			CFBundleSignature:          md.GetMacAppsMetadata().GetBundleSignature(),
-			CFBundleVersion:            md.GetMacAppsMetadata().GetBundleVersion(),
-			KSProductID:                md.GetMacAppsMetadata().GetProductId(),
-			KSUpdateURL:                md.GetMacAppsMetadata().GetUpdateUrl(),
-		}
-=======
->>>>>>> b4e2f64a
 	case *spb.Package_HomebrewMetadata:
 		return &homebrew.Metadata{}
 	case *spb.Package_KernelModuleMetadata:
