# Supported Plugins

OSV-SCALIBR uses a plugin-based system for its scanning and vulnerability
matching capabilities. During each run, a
series of plugins are enabled to perform specific tasks.

Plugins are grouped into the following categories:

- **Extractors**: Identify software packages, dependencies, and other inventory.
- **Detectors**: Detect security findings, such as misconfigurations or
                 specific vulnerabilities.
- **Enrichers**: Augment inventory with additional data from external sources.
- **Annotators**: Add contextual information to the inventory.

> [!TIP]
> Learn how to contribute new plugins by reading the documentation
> for [new extractors](/docs/new_extractor.md.md),
> [new detectors](/docs/new_detector),
> and [new enrichers](/docs/new_enricher.md).

The following sections list all available plugins.

## Extractors

OSV-SCALIBR extractors support a wide variety of OS and language package
managers. Some reuse extraction logic from Google's
[OSV-Scanner](https://github.com/google/osv-scanner).

If you're an OSV-SCALIBR user and are interested in having it support new
inventory types we're happy to accept contributions.
See the docs on [how to add a new Extractor](/docs/new_extractor.md).

### OS packages

| Inventory Type    | Details                        | Extractor Plugin                             |
|-------------------|--------------------------------|----------------------------------------------|
| Alpine            | APK                            | `os/apk`                                     |
| Chrome extensions |                                | `chrome/extensions`                          |
| COS               | cos-package-info.json          | `os/cos`                                     |
| DPKG              | e.g. Debian, Ubuntu            | `os/dpkg`                                    |
| Nix               |                                | `os/nix`                                     |
| OPKG              | e.g. OpenWrt                   | `os/dpkg`                                    |
| RPM               | e.g. RHEL, CentOS, Rocky Linux | `os/rpm`                                     |
| Zypper            | e.g. openSUSE                  | `os/rpm`                                     |
| Pacman            | e.g. Arch Linux                | `os/pacman`                                  |
| Kernel modules    | .ko                            | `os/kernel/module`                           |
| Kernel archives   | vmlinuz                        | `os/kernel/vmlinuz`                          |
| Portage           | e.g. Gentoo Linux              | `os/portage`                                 |
| SNAP              |                                | `os/snap`                                    |
| Flatpak           |                                | `os/flatpak`                                 |
| Homebrew          | OS X                           | `os/homebrew`                                |
| MacPorts          | OS X                           | `os/macports`                                |
| OS X Applications | OS X                           | `os/macapps`                                 |
| Windows           | Build number                   | `windows/regosversion`                       |
| Windows           | Hotpatches                     | `windows/dismpatch`, `windows/regpatchlevel` |
| Windows           | Installed software             | `windows/ospackages`                         |

### Language packages

| Language   | Details                                   | Extractor Plugin(s)                  |
|------------|-------------------------------------------|--------------------------------------|
| .NET       | packages.lock.json                        | `dotnet/packageslockjson`            |
|            | packages.config                           | `dotnet/packagesconfig`              |
|            | deps.json                                 | `dotnet/depsjson`                    |
|            | portable executables                      | `dotnet/pe`                          |
| C++        | Conan packages                            | `cpp/conanlock`                      |
| Dart       | pubspec.lock                              | `dart/pubspec`                       |
| Erlang     | mix.lock                                  | `erlang/mixlock`                     |
| Elixir     | mix.lock                                  | `elixir/mixlock`                     |
| Go         | Go binaries                               | `go/binary`                          |
|            | go.mod (OSV)                              | `go/gomod`                           |
| Haskell    | stack.yaml.lock                           | `haskell/stacklock`                  |
|            | cabal.project.freeze                      | `haskell/cabal`                      |
| Java       | Java archives                             | `java/archive`                       |
|            | pom.xml                                   | `java/pomxml`, `java/pomxmlnet`      |
|            | gradle.lockfile                           | `java/gradlelockfile`                |
|            | verification-metadata.xml                 | `java/gradleverificationmetadataxml` |
| Javascript | Installed NPM packages (package.json)     | `javascript/packagejson`             |
|            | package-lock.json, npm-shrinkwrap.json    | `javascript/packagelockjson`         |
|            | yarn.lock                                 | `javascript/yarnlock`                |
|            | pnpm-lock.yaml                            | `javascript/pnpmlock`                |
|            | bun.lock                                  | `javascript/bunlock`                 |
| Lua        | Luarocks modules                          | `lua/luarocks`                       |
| ObjectiveC | Podfile.lock                              | `swift/podfilelock`                  |
| PHP        | Composer                                  | `php/composerlock`                   |
| Python     | Installed PyPI packages (global and venv) | `python/wheelegg`                    |
|            | requirements.txt                          | `python/requirements`                |
|            | poetry.lock                               | `python/poetrylock`                  |
|            | Pipfile.lock                              | `python/pipfilelock`                 |
|            | pdm.lock                                  | `python/pdmlock`                     |
|            | Conda packages                            | `python/condameta`                   |
|            | setup.py                                  | `python/setup`                       |
|            | uv.lock                                   | `python/uvlock`                      |
| R          | renv.lock                                 | `r/renvlock`                         |
| Ruby       | Installed Gem packages                    | `ruby/gemspec`                       |
|            | Gemfile.lock (OSV)                        | `ruby/gemfilelock`                   |
| Rust       | Cargo.lock                                | `rust/cargolock`                     |
|            | Cargo.toml                                | `rust/cargotoml`                     |
|            | Rust binaries                             | `rust/cargoauditable`                |
| Swift      | Podfile.lock                              | `swift/podfilelock`                  |
|            | Package.resolved                          | `swift/packageresolved`              |
| Nim        | Nimble packages                           | `nim/nimble`                         |

### Language runtime managers
| runtime    | Details                                     | Extractor Plugin(s)                  |
|------------|---------------------------------------------|--------------------------------------|
| asdf       | .tool-versions                              | `runtime/asdf`                       |
| nvm        | .nvmrc                                      | `runtime/nvm`                        |

### Secrets

| Type                              | Extractor Plugin                     |
|-----------------------------------|--------------------------------------|
| Anthropic API key                           | `secrets/anthropicapikey`            |
| Azure Token                                 | `secrets/azuretoken`                 |
| Crates.io API Token                         | `secrets/cratesioapitoken`           |
| DigitalOcean API key                        | `secrets/digitaloceanapikey`         |
| Docker hub PAT                              | `secrets/dockerhubpat`               |
| GCP API key                                 | `secrets/gcpapikey`                  |
| GCP Express Mode API key                    | `secrets/gcpexpressmode`             |
| GCP service account key                     | `secrets/gcpsak`                     |
| GCP OAuth 2 Access Tokens                   | `secrets/gcpoauth2access`            |
| GCP OAuth 2 Client Credentials              | `secrets/gcpoauth2client`            |
| Gitlab PAT                                  | `secrets/gitlabpat`                  |
| Grok xAI API key                            | `secrets/grokxaiapikey`              |
| Grok xAI Management key                     | `secrets/grokxaimanagementkey`       |
| Hashicorp Cloud Platform client credentials | `secrets/hcpclientcredentials`       |
| Hashicorp Cloud Platform access token       | `secrets/hcpaccesstoken`             |
| Hashicorp Vault token                       | `secrets/hashicorpvaulttoken`        |
| Hashicorp Vault AppRole token               | `secrets/hashicorpvaultapprole`      |
| Hugging Face API key                        | `secrets/huggingfaceapikey`          |
| 1Password Secret Key                        | `secrets/onepasswordsecretkey`       |
| 1Password Service Token                     | `secrets/onepasswordservicetoken`    |
| 1Password Recovery Code                     | `secrets/onepasswordrecoverycode`    |
| 1Password Connect Token                     | `secrets/onepasswordconnecttoken`    |
| OpenAI API key                              | `secrets/openai`                     |
| Perplexity API key                          | `secrets/perplexityapikey`           |
| PyPI API Token                              | `secrets/pypiapitoken`               |
| Postgres pgpass file                        | `secrets/pgpass`                     |
| Postman API key                             | `secrets/postmanapikey`              |
| Postman Collection token                    | `secrets/postmancollectiontoken`     |
| PEM/OpenSSH Private key                     | `secrets/privatekey`                 |
| RubyGems API key                            | `secrets/rubygemsapikey`             |
| Slack Application Level Token               | `secrets/slackappleveltoken`         |
| Slack Configuration Access Token            | `secrets/slackappconfigaccesstoken`  |
| Slack Configuration Refresh Token           | `secrets/slackappconfigrefreshtoken` |
| Stripe Secret Key                           | `secrets/stripesecretkey`            |
| Stripe Restricted Key                       | `secrets/striperestrictedkey`        |
| Stripe Webhook Secret                       | `secrets/stripewebhooksecret`        |
| Tink keyset                                 | `secrets/tinkkeyset`                 |

### Container inventory

| Type                            | Extractor Plugin                                                                   |
|---------------------------------|------------------------------------------------------------------------------------|
| Containerd container images     | `containers/containerd-runtime` (standalone), `containers/containerd` (filesystem) |
| Docker container images         | `containers/docker` (standalone)                                                   |
| Docker Compose container images | `containers/dockercomposeimage` (filesystem)                                       |
| K8s images                      | `containers/k8simage` (filesystem)                                                 |
| Podman container images         | `containers/podman` (filesystem)                                                   |

### SBOM files

| Type                       | Extractor Plugin |
|----------------------------|------------------|
| SPDX SBOM descriptors      | `sbom/spdx`      |
| CycloneDX SBOM descriptors | `sbom/cdx`       |

### Misc

| Type              | Extractor Plugin    |
|-------------------|---------------------|
| Wordpress plugins | `wordpress/plugins` |
| VSCode extensions | `vscode/extensions` |
| Chrome extensions | `chrome/extensions` |

### EmbeddedFS

| Type  | Details                                           | Extractor Plugin  |
|-------|---------------------------------------------------|-------------------|
| vmdk  | Supports Ext4, ExFAT, FAT32, and NTFS filesystems | `embeddedfs/vmdk` |
<<<<<<< HEAD
| ova   | Extracts .ova files                               | `embeddedfs/ova`  |
=======
| vdi   | Supports Ext4, ExFAT, FAT32, and NTFS filesystems | `embeddedfs/vdi`  |
>>>>>>> 3a23c44c

## Detectors

| Description                                                          | Plugin Name                              |
|----------------------------------------------------------------------|------------------------------------------|
| Checks for overly permissive permissions on /etc/passwd.             | `cis/generic-linux/etcpasswdpermissions` |
| Finds vulns in Go binaries with reachability data using govunlcheck. | `govulncheck/binary`                     |
| Checks if the Linux distribution is end-of-life.                     | `endoflife/linuxdistro`                  |
| Detects vulnerability CVE-2023-38408 in OpenSSH.                     | `cve/cve-2023-38408`                     |
| Detects vulnerability CVE-2022-33891 in Spark UI.                    | `cve/cve-2022-33891`                     |
| Detects vulnerability CVE-2020-16846 in Salt.                        | `cve/cve-2020-16846`                     |
| Detects vulnerability CVE-2023-6019 in Ray Dashboard.                | `cve/cve-2023-6019`                      |
| Detects vulnerability CVE-2020-11978 in Apache Airflow.              | `cve/cve-2020-11978`                     |
| Detects vulnerability CVE-2024-2912 in BentoML.                      | `cve/cve-2024-2912`                      |
| Checks for whether code-server has authentication enabled.           | `weakcredentials/codeserver`             |
| Checks for weak passwords in /etc/shadow.                            | `weakcredentials/etcshadow`              |
| Checks for default credentials in File Browser.                      | `weakcredentials/filebrowser`            |
| Checks for weak passwords for local Windows accounts.                | `weakcredentials/winlocal`               |

## Annotators

| Description                                                                       | Plugin Name              |
|-----------------------------------------------------------------------------------|--------------------------|
| Adds VEX statements for packages from cached directories                          | `vex/cachedir`           |
| Adds VEX statements for language packages already found by the APK OS extractor.  | `vex/os-duplicate/apk`   |
| Adds VEX statements for language packages already found by the COS OS extractor.  | `vex/os-duplicate/cos`   |
| Adds VEX statements for language packages already found by the DPKG OS extractor. | `vex/os-duplicate/dpkg`  |
pp| Adds VEX statements for language packages already found by the RPM OS extractor.  | `vex/os-duplicate/rpm`   |
| Adds VEX statements for DPKG findings where no executable is present              | `vex/no-executable/dpkg` |
| Annotates NPM packages that were installed from NPM repositories                  | `misc/from-npm`          |

## Enrichers

| Description                                                                | Plugin Name                         |
|----------------------------------------------------------------------------|-------------------------------------|
| Extracts details about the base image a software package was added in      | `baseimage`                         |
| Filters findings that have VEX statements.                                 | `vex/filter`                        |
| Validates secrets, e.g. checking if a GCP service account key is active.   | `secrets/velesvalidate`             |
| Performs reachability analysis for Java code.                              | `reachability/java`                 |
| Resolves transitive dependencies for Python pip packages.                  | `transitivedependency/requirements` |<|MERGE_RESOLUTION|>--- conflicted
+++ resolved
@@ -178,12 +178,9 @@
 
 | Type  | Details                                           | Extractor Plugin  |
 |-------|---------------------------------------------------|-------------------|
+| ova   | Extracts .ova files                               | `embeddedfs/ova`  |
 | vmdk  | Supports Ext4, ExFAT, FAT32, and NTFS filesystems | `embeddedfs/vmdk` |
-<<<<<<< HEAD
-| ova   | Extracts .ova files                               | `embeddedfs/ova`  |
-=======
 | vdi   | Supports Ext4, ExFAT, FAT32, and NTFS filesystems | `embeddedfs/vdi`  |
->>>>>>> 3a23c44c
 
 ## Detectors
 
