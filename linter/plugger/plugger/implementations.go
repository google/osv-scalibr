// Copyright 2025 Google LLC
//
// Licensed under the Apache License, Version 2.0 (the "License");
// you may not use this file except in compliance with the License.
// You may obtain a copy of the License at
//
//      http://www.apache.org/licenses/LICENSE-2.0
//
// Unless required by applicable law or agreed to in writing, software
// distributed under the License is distributed on an "AS IS" BASIS,
// WITHOUT WARRANTIES OR CONDITIONS OF ANY KIND, either express or implied.
// See the License for the specific language governing permissions and
// limitations under the License.

package plugger

import (
	"go/ast"
	"go/token"
	"go/types"
	"slices"
	"strings"

	"golang.org/x/tools/go/ast/inspector"
	"golang.org/x/tools/go/packages"
)

// FindImplementations returns all the implementations for the given interfaces
func FindImplementations(pkgs []*packages.Package, interfaces []*types.Named) []*types.Named {
	implementations := []*types.Named{}

	filter := []ast.Node{(*ast.GenDecl)(nil)}

	for _, pkg := range pkgs {
		inspector.New(pkg.Syntax).Preorder(filter, func(n ast.Node) {
			genDecl := n.(*ast.GenDecl)
			if genDecl.Tok != token.TYPE {
				return
			}

			if hasNoLint(genDecl.Doc, Name) {
				return
			}

			for _, spec := range genDecl.Specs {
				typeSpec, ok := spec.(*ast.TypeSpec)
				if !ok {
					continue
				}

				obj := pkg.TypesInfo.Defs[typeSpec.Name]
				if obj == nil {
					continue
				}

				named, ok := obj.Type().(*types.Named)
				if !ok {
					continue
				}

				// Skip interfaces themselves
				if _, ok := named.Underlying().(*types.Interface); ok {
					continue
				}

				// Fix in FindImplementations: Removed unused pkg.Types argument
				implementsAny := slices.ContainsFunc(interfaces, func(iface *types.Named) bool {
					// Pass the T type and the package object (which is needed for the types.Selection.Obj().Pkg() check in Lookup)
					return doesImplement(named, iface) || doesImplement(types.NewPointer(named), iface)
				})
				if implementsAny {
					implementations = append(implementations, named)
				}
			}
		})
	}

	return implementations
}

func hasNoLint(commentGroup *ast.CommentGroup, name string) bool {
	if commentGroup == nil {
		return false
	}
	for _, comment := range commentGroup.List {
		text := comment.Text
		linters, ok := strings.CutPrefix(text, "//nolint:")
		if !ok {
			continue
		}

		// remove comment after //nolint, ex:
		//
		//	//nolint:plugger //something
		linters, _, _ = strings.Cut(linters, " ")

		// return true if one of the comma separated linter is plugger
		if slices.Contains(strings.Split(linters, ","), name) {
			return true
		}
	}
	return false
}

// doesImplement checks if the named type implements the named interface,
// using heuristic instantiation logic for generic interfaces.
func doesImplement(t types.Type, iface *types.Named) bool {
	ifaceType, ok := iface.Underlying().(*types.Interface)
	if !ok {
		return false
	}

<<<<<<< HEAD
	// non-generic interface
	// or If the generic interface has no methods, we can't deduce type arguments.
	if iface.TypeParams().Len() == 0 || ifaceType.NumMethods() == 0 {
		return types.Satisfies(t, ifaceType)
	}

	// generic interface

	concreteMethods := types.NewMethodSet(t)
	iTypeArgs := make([]types.Type, iface.TypeParams().Len())
	iTypeParams := iface.TypeParams()

	// Check every method in the generic interface template
	for i := range ifaceType.NumMethods() {
		iMethod := ifaceType.Method(i)
=======
	// Handle generic interfaces
	if iface.TypeParams().Len() > 0 {
		// Collect type arguments by trying to infer from methods
		typeArgs := make([]types.Type, iface.TypeParams().Len())
		for i := range iface.TypeParams().Len() {
			// For simplicity, try to infer from the first method with enough parameters
			inferred := false
			for m := range named.Methods() {
				sig, ok := m.Type().(*types.Signature)
				if !ok || sig.Params().Len() <= i {
					continue
				}
				typeArgs[i] = sig.Params().At(i).Type()
				inferred = true
				break
			}
			if !inferred {
				// Could not infer all type parameters, give up
				return false
			}
		}
>>>>>>> 9cda0c57

		// Search the method by name
		mSelected := concreteMethods.Lookup(iMethod.Pkg(), iMethod.Name())
		// Method is missing, it's impossible this type implements the interface
		if mSelected == nil {
			return false
		}

		iSignature := iMethod.Type().(*types.Signature)
		cSignature := mSelected.Type().(*types.Signature)

		// check if the types match (both params and results)
		paramsMatch(iTypeParams, iSignature.Params(), cSignature.Params(), iTypeArgs)
		paramsMatch(iTypeParams, iSignature.Results(), cSignature.Results(), iTypeArgs)
	}

	// Check if all the required type arguments were found.
	if slices.Contains(iTypeArgs, nil) {
		return false
	}

	// Instantiate the generic interface (e.g., Validator[int])
	instantiated, err := types.Instantiate(nil, iface, iTypeArgs, false)
	if err != nil {
		return false
	}

	// final check: t satisfies the instantiated interface
	return types.Satisfies(t, instantiated.Underlying().(*types.Interface))
}

// paramsMatch compares the template parameter list (iParams) against the concrete parameter
// list (cParams) to fill the typeArgs slice with concrete types.
func paramsMatch(iTypeParams *types.TypeParamList, iParams, cParams *types.Tuple, typeArgs []types.Type) {
	if iParams.Len() != cParams.Len() {
		return
	}

	for j := range iParams.Len() {
		iType := iParams.At(j).Type()

		tp, isTypeParam := iType.(*types.TypeParam)
		if !isTypeParam {
			continue
		}
		// If the interface type at this position is a type parameter (e.g., S in Validator[S])
		// Find its index in the interface's overall type parameter list
		for i := range iTypeParams.Len() {
			p := iTypeParams.At(i)
			if p == tp {
				typeArgs[i] = cParams.At(j).Type()
				break
			}
		}
	}
}<|MERGE_RESOLUTION|>--- conflicted
+++ resolved
@@ -110,7 +110,6 @@
 		return false
 	}
 
-<<<<<<< HEAD
 	// non-generic interface
 	// or If the generic interface has no methods, we can't deduce type arguments.
 	if iface.TypeParams().Len() == 0 || ifaceType.NumMethods() == 0 {
@@ -124,32 +123,7 @@
 	iTypeParams := iface.TypeParams()
 
 	// Check every method in the generic interface template
-	for i := range ifaceType.NumMethods() {
-		iMethod := ifaceType.Method(i)
-=======
-	// Handle generic interfaces
-	if iface.TypeParams().Len() > 0 {
-		// Collect type arguments by trying to infer from methods
-		typeArgs := make([]types.Type, iface.TypeParams().Len())
-		for i := range iface.TypeParams().Len() {
-			// For simplicity, try to infer from the first method with enough parameters
-			inferred := false
-			for m := range named.Methods() {
-				sig, ok := m.Type().(*types.Signature)
-				if !ok || sig.Params().Len() <= i {
-					continue
-				}
-				typeArgs[i] = sig.Params().At(i).Type()
-				inferred = true
-				break
-			}
-			if !inferred {
-				// Could not infer all type parameters, give up
-				return false
-			}
-		}
->>>>>>> 9cda0c57
-
+	for iMethod := range ifaceType.Methods() {
 		// Search the method by name
 		mSelected := concreteMethods.Lookup(iMethod.Pkg(), iMethod.Name())
 		// Method is missing, it's impossible this type implements the interface
