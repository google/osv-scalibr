// Copyright 2024 Google LLC
//
// Licensed under the Apache License, Version 2.0 (the "License");
// you may not use this file except in compliance with the License.
// You may obtain a copy of the License at
//
//      http://www.apache.org/licenses/LICENSE-2.0
//
// Unless required by applicable law or agreed to in writing, software
// distributed under the License is distributed on an "AS IS" BASIS,
// WITHOUT WARRANTIES OR CONDITIONS OF ANY KIND, either express or implied.
// See the License for the specific language governing permissions and
// limitations under the License.

// Package list provides a public list of SCALIBR-internal extraction plugins.
package list

import (
	"fmt"
	"os"
	"slices"
	"strings"

	// OSV extractors.

	// SCALIBR internal extractors.
	"github.com/google/osv-scalibr/extractor/filesystem"

	"github.com/google/osv-scalibr/extractor/filesystem/containers/containerd"
	"github.com/google/osv-scalibr/extractor/filesystem/language/cpp/conanlock"
	"github.com/google/osv-scalibr/extractor/filesystem/language/dart/pubspec"
	"github.com/google/osv-scalibr/extractor/filesystem/language/dotnet/depsjson"
	"github.com/google/osv-scalibr/extractor/filesystem/language/dotnet/packageslockjson"
	elixir "github.com/google/osv-scalibr/extractor/filesystem/language/elixir/mixlock"
	"github.com/google/osv-scalibr/extractor/filesystem/language/erlang/mixlock"
	"github.com/google/osv-scalibr/extractor/filesystem/language/golang/gobinary"
	"github.com/google/osv-scalibr/extractor/filesystem/language/golang/gomod"
	"github.com/google/osv-scalibr/extractor/filesystem/language/haskell/cabal"
	"github.com/google/osv-scalibr/extractor/filesystem/language/haskell/stacklock"
	javaarchive "github.com/google/osv-scalibr/extractor/filesystem/language/java/archive"
	"github.com/google/osv-scalibr/extractor/filesystem/language/java/gradlelockfile"
	"github.com/google/osv-scalibr/extractor/filesystem/language/java/gradleverificationmetadataxml"
	"github.com/google/osv-scalibr/extractor/filesystem/language/java/pomxml"
	"github.com/google/osv-scalibr/extractor/filesystem/language/javascript/packagejson"
	"github.com/google/osv-scalibr/extractor/filesystem/language/javascript/packagelockjson"
	"github.com/google/osv-scalibr/extractor/filesystem/language/javascript/pnpmlock"
	"github.com/google/osv-scalibr/extractor/filesystem/language/javascript/yarnlock"
	"github.com/google/osv-scalibr/extractor/filesystem/language/php/composerlock"
	"github.com/google/osv-scalibr/extractor/filesystem/language/python/condameta"
	"github.com/google/osv-scalibr/extractor/filesystem/language/python/pdmlock"
	"github.com/google/osv-scalibr/extractor/filesystem/language/python/pipfilelock"
	"github.com/google/osv-scalibr/extractor/filesystem/language/python/poetrylock"
	"github.com/google/osv-scalibr/extractor/filesystem/language/python/requirements"
	"github.com/google/osv-scalibr/extractor/filesystem/language/python/wheelegg"
	"github.com/google/osv-scalibr/extractor/filesystem/language/r/renvlock"
	"github.com/google/osv-scalibr/extractor/filesystem/language/ruby/gemfilelock"
	"github.com/google/osv-scalibr/extractor/filesystem/language/ruby/gemspec"
	"github.com/google/osv-scalibr/extractor/filesystem/language/rust/cargolock"
<<<<<<< HEAD
	"github.com/google/osv-scalibr/extractor/filesystem/language/wordpress/plugins"
=======
	"github.com/google/osv-scalibr/extractor/filesystem/language/swift/podfilelock"
>>>>>>> a47afa51
	"github.com/google/osv-scalibr/extractor/filesystem/os/apk"
	"github.com/google/osv-scalibr/extractor/filesystem/os/cos"
	"github.com/google/osv-scalibr/extractor/filesystem/os/dpkg"
	"github.com/google/osv-scalibr/extractor/filesystem/os/flatpak"
	"github.com/google/osv-scalibr/extractor/filesystem/os/homebrew"
	"github.com/google/osv-scalibr/extractor/filesystem/os/kernel/module"
	"github.com/google/osv-scalibr/extractor/filesystem/os/kernel/vmlinuz"
	"github.com/google/osv-scalibr/extractor/filesystem/os/macapps"
	"github.com/google/osv-scalibr/extractor/filesystem/os/nix"
	"github.com/google/osv-scalibr/extractor/filesystem/os/pacman"
	"github.com/google/osv-scalibr/extractor/filesystem/os/portage"
	"github.com/google/osv-scalibr/extractor/filesystem/os/rpm"
	"github.com/google/osv-scalibr/extractor/filesystem/os/snap"
	"github.com/google/osv-scalibr/extractor/filesystem/sbom/cdx"
	"github.com/google/osv-scalibr/extractor/filesystem/sbom/spdx"
	"github.com/google/osv-scalibr/log"
	"github.com/google/osv-scalibr/plugin"
)

// LINT.IfChange
var (
	// Language extractors.

	// C++ extractors.
	Cpp []filesystem.Extractor = []filesystem.Extractor{conanlock.Extractor{}}
	// Java extractors.
	Java []filesystem.Extractor = []filesystem.Extractor{
		gradlelockfile.Extractor{},
		gradleverificationmetadataxml.Extractor{},
		javaarchive.New(javaarchive.DefaultConfig()),
		pomxml.Extractor{},
	}
	// Javascript extractors.
	Javascript []filesystem.Extractor = []filesystem.Extractor{
		packagejson.New(packagejson.DefaultConfig()),
		packagelockjson.New(packagelockjson.DefaultConfig()),
		&pnpmlock.Extractor{},
		&yarnlock.Extractor{},
	}
	// Python extractors.
	Python []filesystem.Extractor = []filesystem.Extractor{
		wheelegg.New(wheelegg.DefaultConfig()),
		requirements.New(requirements.DefaultConfig()),
		pipfilelock.Extractor{},
		pdmlock.Extractor{},
		poetrylock.Extractor{},
		condameta.Extractor{},
	}
	// Go extractors.
	Go []filesystem.Extractor = []filesystem.Extractor{
		gobinary.New(gobinary.DefaultConfig()),
		&gomod.Extractor{},
	}
	// Dart extractors.
	Dart []filesystem.Extractor = []filesystem.Extractor{pubspec.Extractor{}}
	// Erlang extractors.
	Erlang []filesystem.Extractor = []filesystem.Extractor{mixlock.Extractor{}}
	// Elixir extractors.
	Elixir []filesystem.Extractor = []filesystem.Extractor{elixir.Extractor{}}
	// Haskell extractors.
	Haskell []filesystem.Extractor = []filesystem.Extractor{stacklock.New(stacklock.DefaultConfig()), cabal.New(cabal.DefaultConfig())}
	// R extractors
	R []filesystem.Extractor = []filesystem.Extractor{renvlock.Extractor{}}
	// Ruby extractors.
	Ruby []filesystem.Extractor = []filesystem.Extractor{gemspec.New(gemspec.DefaultConfig()), &gemfilelock.Extractor{}}
	// Rust extractors.
	Rust []filesystem.Extractor = []filesystem.Extractor{cargolock.Extractor{}}
	// SBOM extractors.
	SBOM []filesystem.Extractor = []filesystem.Extractor{&cdx.Extractor{}, &spdx.Extractor{}}
	// Dotnet (.NET) extractors.
	Dotnet []filesystem.Extractor = []filesystem.Extractor{
		depsjson.New(depsjson.DefaultConfig()),
		packageslockjson.New(packageslockjson.DefaultConfig()),
	}
	// PHP extractors.
	PHP []filesystem.Extractor = []filesystem.Extractor{&composerlock.Extractor{}}
	// Swift extractors.
	Swift []filesystem.Extractor = []filesystem.Extractor{podfilelock.Extractor{}}
	// Containers extractors.
	Containers []filesystem.Extractor = []filesystem.Extractor{containerd.New(containerd.DefaultConfig())}
	// Wordpress extractors.
	Wordpress []filesystem.Extractor = []filesystem.Extractor{plugins.New(plugins.DefaultConfig())}

	// OS extractors.
	OS []filesystem.Extractor = []filesystem.Extractor{
		dpkg.New(dpkg.DefaultConfig()),
		apk.New(apk.DefaultConfig()),
		rpm.New(rpm.DefaultConfig()),
		cos.New(cos.DefaultConfig()),
		snap.New(snap.DefaultConfig()),
		nix.New(),
		module.New(module.DefaultConfig()),
		vmlinuz.New(vmlinuz.DefaultConfig()),
		pacman.New(pacman.DefaultConfig()),
		portage.New(portage.DefaultConfig()),
		flatpak.New(flatpak.DefaultConfig()),
		homebrew.Extractor{},
		macapps.New(macapps.DefaultConfig())}

	// Collections of extractors.

	// Default extractors that are recommended to be enabled.
	Default []filesystem.Extractor = slices.Concat(Java, Javascript, Python, Go, OS)
	// All extractors available from SCALIBR.
	All []filesystem.Extractor = slices.Concat(
		Cpp,
		Java,
		Javascript,
		Python,
		Go,
		Dart,
		Erlang,
		Elixir,
		Haskell,
		PHP,
		R,
		Ruby,
		Rust,
		Dotnet,
		Wordpress,
		SBOM,
		Swift,
		OS,
		Containers,
	)

	extractorNames = map[string][]filesystem.Extractor{
		// Languages.
		"cpp":        Cpp,
		"java":       Java,
		"javascript": Javascript,
		"python":     Python,
		"go":         Go,
		"dart":       Dart,
		"erlang":     Erlang,
		"elixir":     Elixir,
		"haskell":    Haskell,
		"r":          R,
		"ruby":       Ruby,
		"dotnet":     Dotnet,
		"php":        PHP,
		"rust":       Rust,
<<<<<<< HEAD
		"wordpress":  Wordpress,
=======
		"swift":      Swift,
>>>>>>> a47afa51

		"sbom":       SBOM,
		"os":         OS,
		"containers": Containers,

		// Collections.
		"default": Default,
		"all":     All,
	}
)

// LINT.ThenChange(/docs/supported_inventory_types.md)

//nolint:gochecknoinits
func init() {
	for _, e := range All {
		register(e)
	}
}

// register adds the individual extractors to the extractorNames map.
func register(d filesystem.Extractor) {
	if _, ok := extractorNames[strings.ToLower(d.Name())]; ok {
		log.Errorf("There are 2 extractors with the name: %q", d.Name())
		os.Exit(1)
	}
	extractorNames[strings.ToLower(d.Name())] = []filesystem.Extractor{d}
}

// FromCapabilities returns all extractors that can run under the specified
// capabilities (OS, direct filesystem access, network access, etc.) of the
// scanning environment.
func FromCapabilities(capabs *plugin.Capabilities) []filesystem.Extractor {
	return FilterByCapabilities(All, capabs)
}

// FilterByCapabilities returns all extractors from the given list that can run
// under the specified capabilities (OS, direct filesystem access, network
// access, etc.) of the scanning environment.
func FilterByCapabilities(exs []filesystem.Extractor, capabs *plugin.Capabilities) []filesystem.Extractor {
	result := []filesystem.Extractor{}
	for _, ex := range exs {
		if err := plugin.ValidateRequirements(ex, capabs); err == nil {
			result = append(result, ex)
		}
	}
	return result
}

// ExtractorsFromNames returns a deduplicated list of extractors from a list of names.
func ExtractorsFromNames(names []string) ([]filesystem.Extractor, error) {
	resultMap := make(map[string]filesystem.Extractor)
	for _, n := range names {
		if es, ok := extractorNames[strings.ToLower(n)]; ok {
			for _, e := range es {
				if _, ok := resultMap[e.Name()]; !ok {
					resultMap[e.Name()] = e
				}
			}
		} else {
			return nil, fmt.Errorf("unknown extractor %s", n)
		}
	}
	result := make([]filesystem.Extractor, 0, len(resultMap))
	for _, e := range resultMap {
		result = append(result, e)
	}
	return result, nil
}

// ExtractorFromName returns a single extractor based on its exact name.
func ExtractorFromName(name string) (filesystem.Extractor, error) {
	es, ok := extractorNames[strings.ToLower(name)]
	if !ok {
		return nil, fmt.Errorf("unknown extractor %s", name)
	}
	if len(es) != 1 || es[0].Name() != name {
		return nil, fmt.Errorf("not an exact name for an extractor: %s", name)
	}
	return es[0], nil
}<|MERGE_RESOLUTION|>--- conflicted
+++ resolved
@@ -56,11 +56,8 @@
 	"github.com/google/osv-scalibr/extractor/filesystem/language/ruby/gemfilelock"
 	"github.com/google/osv-scalibr/extractor/filesystem/language/ruby/gemspec"
 	"github.com/google/osv-scalibr/extractor/filesystem/language/rust/cargolock"
-<<<<<<< HEAD
 	"github.com/google/osv-scalibr/extractor/filesystem/language/wordpress/plugins"
-=======
 	"github.com/google/osv-scalibr/extractor/filesystem/language/swift/podfilelock"
->>>>>>> a47afa51
 	"github.com/google/osv-scalibr/extractor/filesystem/os/apk"
 	"github.com/google/osv-scalibr/extractor/filesystem/os/cos"
 	"github.com/google/osv-scalibr/extractor/filesystem/os/dpkg"
@@ -203,11 +200,8 @@
 		"dotnet":     Dotnet,
 		"php":        PHP,
 		"rust":       Rust,
-<<<<<<< HEAD
 		"wordpress":  Wordpress,
-=======
 		"swift":      Swift,
->>>>>>> a47afa51
 
 		"sbom":       SBOM,
 		"os":         OS,
