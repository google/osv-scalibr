// Copyright 2025 Google LLC
//
// Licensed under the Apache License, Version 2.0 (the "License");
// you may not use this file except in compliance with the License.
// You may obtain a copy of the License at
//
//      http://www.apache.org/licenses/LICENSE-2.0
//
// Unless required by applicable law or agreed to in writing, software
// distributed under the License is distributed on an "AS IS" BASIS,
// WITHOUT WARRANTIES OR CONDITIONS OF ANY KIND, either express or implied.
// See the License for the specific language governing permissions and
// limitations under the License.

// Package list provides a public list of SCALIBR-internal extraction plugins.
package list

import (
	"fmt"
	"maps"
	"slices"

	"github.com/google/osv-scalibr/extractor/filesystem"
	"github.com/google/osv-scalibr/extractor/filesystem/containers/containerd"
	"github.com/google/osv-scalibr/extractor/filesystem/containers/dockerbaseimage"
	"github.com/google/osv-scalibr/extractor/filesystem/containers/dockercomposeimage"
	"github.com/google/osv-scalibr/extractor/filesystem/containers/podman"
	"github.com/google/osv-scalibr/extractor/filesystem/language/asdf"
	"github.com/google/osv-scalibr/extractor/filesystem/language/cpp/conanlock"
	"github.com/google/osv-scalibr/extractor/filesystem/language/dart/pubspec"
	"github.com/google/osv-scalibr/extractor/filesystem/language/dotnet/depsjson"
	"github.com/google/osv-scalibr/extractor/filesystem/language/dotnet/dotnetpe"
	"github.com/google/osv-scalibr/extractor/filesystem/language/dotnet/packagesconfig"
	"github.com/google/osv-scalibr/extractor/filesystem/language/dotnet/packageslockjson"
	elixir "github.com/google/osv-scalibr/extractor/filesystem/language/elixir/mixlock"
	"github.com/google/osv-scalibr/extractor/filesystem/language/erlang/mixlock"
	"github.com/google/osv-scalibr/extractor/filesystem/language/golang/gobinary"
	"github.com/google/osv-scalibr/extractor/filesystem/language/golang/gomod"
	"github.com/google/osv-scalibr/extractor/filesystem/language/haskell/cabal"
	"github.com/google/osv-scalibr/extractor/filesystem/language/haskell/stacklock"
	javaarchive "github.com/google/osv-scalibr/extractor/filesystem/language/java/archive"
	"github.com/google/osv-scalibr/extractor/filesystem/language/java/gradlelockfile"
	"github.com/google/osv-scalibr/extractor/filesystem/language/java/gradleverificationmetadataxml"
	"github.com/google/osv-scalibr/extractor/filesystem/language/java/pomxml"
	"github.com/google/osv-scalibr/extractor/filesystem/language/java/pomxmlnet"
	"github.com/google/osv-scalibr/extractor/filesystem/language/javascript/bunlock"
	"github.com/google/osv-scalibr/extractor/filesystem/language/javascript/packagejson"
	"github.com/google/osv-scalibr/extractor/filesystem/language/javascript/packagelockjson"
	"github.com/google/osv-scalibr/extractor/filesystem/language/javascript/pnpmlock"
	"github.com/google/osv-scalibr/extractor/filesystem/language/javascript/yarnlock"
	"github.com/google/osv-scalibr/extractor/filesystem/language/lua/luarocks"
	"github.com/google/osv-scalibr/extractor/filesystem/language/nim/nimble"
	"github.com/google/osv-scalibr/extractor/filesystem/language/php/composerlock"
	"github.com/google/osv-scalibr/extractor/filesystem/language/python/condameta"
	"github.com/google/osv-scalibr/extractor/filesystem/language/python/pdmlock"
	"github.com/google/osv-scalibr/extractor/filesystem/language/python/pipfilelock"
	"github.com/google/osv-scalibr/extractor/filesystem/language/python/poetrylock"
	"github.com/google/osv-scalibr/extractor/filesystem/language/python/requirements"
	"github.com/google/osv-scalibr/extractor/filesystem/language/python/setup"
	"github.com/google/osv-scalibr/extractor/filesystem/language/python/uvlock"
	"github.com/google/osv-scalibr/extractor/filesystem/language/python/wheelegg"
	"github.com/google/osv-scalibr/extractor/filesystem/language/r/renvlock"
	"github.com/google/osv-scalibr/extractor/filesystem/language/ruby/gemfilelock"
	"github.com/google/osv-scalibr/extractor/filesystem/language/ruby/gemspec"
	"github.com/google/osv-scalibr/extractor/filesystem/language/rust/cargoauditable"
	"github.com/google/osv-scalibr/extractor/filesystem/language/rust/cargolock"
	"github.com/google/osv-scalibr/extractor/filesystem/language/rust/cargotoml"
	"github.com/google/osv-scalibr/extractor/filesystem/language/swift/packageresolved"
	"github.com/google/osv-scalibr/extractor/filesystem/language/swift/podfilelock"
	chromeextensions "github.com/google/osv-scalibr/extractor/filesystem/misc/chrome/extensions"
	"github.com/google/osv-scalibr/extractor/filesystem/misc/vscodeextensions"
	wordpressplugins "github.com/google/osv-scalibr/extractor/filesystem/misc/wordpress/plugins"
	"github.com/google/osv-scalibr/extractor/filesystem/os/apk"
	"github.com/google/osv-scalibr/extractor/filesystem/os/cos"
	"github.com/google/osv-scalibr/extractor/filesystem/os/dpkg"
	"github.com/google/osv-scalibr/extractor/filesystem/os/flatpak"
	"github.com/google/osv-scalibr/extractor/filesystem/os/homebrew"
	"github.com/google/osv-scalibr/extractor/filesystem/os/kernel/module"
	"github.com/google/osv-scalibr/extractor/filesystem/os/kernel/vmlinuz"
	"github.com/google/osv-scalibr/extractor/filesystem/os/macapps"
	"github.com/google/osv-scalibr/extractor/filesystem/os/macports"
	"github.com/google/osv-scalibr/extractor/filesystem/os/nix"
	"github.com/google/osv-scalibr/extractor/filesystem/os/pacman"
	"github.com/google/osv-scalibr/extractor/filesystem/os/portage"
	"github.com/google/osv-scalibr/extractor/filesystem/os/rpm"
	"github.com/google/osv-scalibr/extractor/filesystem/os/snap"
	"github.com/google/osv-scalibr/extractor/filesystem/os/winget"
	"github.com/google/osv-scalibr/extractor/filesystem/sbom/cdx"
	"github.com/google/osv-scalibr/extractor/filesystem/sbom/spdx"
	"github.com/google/osv-scalibr/extractor/filesystem/secrets/convert"
	"github.com/google/osv-scalibr/veles"
	"github.com/google/osv-scalibr/veles/secrets/anthropicapikey"
	"github.com/google/osv-scalibr/veles/secrets/azuretoken"
	"github.com/google/osv-scalibr/veles/secrets/digitaloceanapikey"
	"github.com/google/osv-scalibr/veles/secrets/dockerhubpat"
	"github.com/google/osv-scalibr/veles/secrets/gcpapikey"
	"github.com/google/osv-scalibr/veles/secrets/gcpexpressmode"
	"github.com/google/osv-scalibr/veles/secrets/gcpoauth2access"
	"github.com/google/osv-scalibr/veles/secrets/gcpoauth2client"
	"github.com/google/osv-scalibr/veles/secrets/gcpsak"
	"github.com/google/osv-scalibr/veles/secrets/github"
	"github.com/google/osv-scalibr/veles/secrets/gitlabpat"
	"github.com/google/osv-scalibr/veles/secrets/grokxaiapikey"
	"github.com/google/osv-scalibr/veles/secrets/hashicorpvault"
	"github.com/google/osv-scalibr/veles/secrets/huggingfaceapikey"
	"github.com/google/osv-scalibr/veles/secrets/openai"
	"github.com/google/osv-scalibr/veles/secrets/perplexityapikey"
	"github.com/google/osv-scalibr/veles/secrets/pgpass"
	"github.com/google/osv-scalibr/veles/secrets/postmanapikey"
	"github.com/google/osv-scalibr/veles/secrets/privatekey"
	"github.com/google/osv-scalibr/veles/secrets/rubygemsapikey"
	"github.com/google/osv-scalibr/veles/secrets/stripeapikeys"
	"github.com/google/osv-scalibr/veles/secrets/tinkkeyset"
)

// InitFn is the extractor initializer function.
type InitFn func() filesystem.Extractor

// InitMap is a map of extractor names to their initers.
type InitMap map[string][]InitFn

// LINT.IfChange
var (
	// Language extractors.
<<<<<<< HEAD
	// C++ source extractors.
=======

	// CppSource extractors for C++.
>>>>>>> 0ebd2531
	CppSource = InitMap{conanlock.Name: {conanlock.New}}
	// JavaSource extractors for Java.
	JavaSource = InitMap{
		gradlelockfile.Name:                {gradlelockfile.New},
		gradleverificationmetadataxml.Name: {gradleverificationmetadataxml.New},
		// pom.xml extraction for environments with and without network access.
		pomxml.Name:    {pomxml.New},
		pomxmlnet.Name: {pomxmlnet.NewDefault},
	}
	// JavaArtifact extractors for Java.
	JavaArtifact = InitMap{
		javaarchive.Name: {javaarchive.NewDefault},
	}
	// JavascriptSource extractors for Javascript.
	JavascriptSource = InitMap{
		packagejson.Name:     {packagejson.NewDefault},
		packagelockjson.Name: {packagelockjson.NewDefault},
		pnpmlock.Name:        {pnpmlock.New},
		yarnlock.Name:        {yarnlock.New},
		bunlock.Name:         {bunlock.New},
	}
	// JavascriptArtifact extractors for Javascript.
	JavascriptArtifact = InitMap{
		packagejson.Name: {packagejson.NewDefault},
	}
	// PythonSource extractors for Python.
	PythonSource = InitMap{
		// requirements extraction for environments with and without network access.
		requirements.Name: {requirements.NewDefault},
		setup.Name:        {setup.NewDefault},
		pipfilelock.Name:  {pipfilelock.New},
		pdmlock.Name:      {pdmlock.New},
		poetrylock.Name:   {poetrylock.New},
		condameta.Name:    {condameta.NewDefault},
		uvlock.Name:       {uvlock.New},
	}
	// PythonArtifact extractors for Python.
	PythonArtifact = InitMap{
		wheelegg.Name: {wheelegg.NewDefault},
	}
	// GoSource extractors for Go.
	GoSource = InitMap{
		gomod.Name: {gomod.New},
	}
	// GoArtifact extractors for Go.
	GoArtifact = InitMap{
		gobinary.Name: {gobinary.NewDefault},
	}
	// DartSource extractors for Dart.
	DartSource = InitMap{pubspec.Name: {pubspec.New}}
	// ErlangSource extractors for Erlang.
	ErlangSource = InitMap{mixlock.Name: {mixlock.New}}
	// NimSource extractors for Nim.
	NimSource = InitMap{nimble.Name: {nimble.New}}
	// LuaSource extractors for Lua.
	LuaSource = InitMap{luarocks.Name: {luarocks.New}}
	// ElixirSource extractors for Elixir.
	ElixirSource = InitMap{elixir.Name: {elixir.NewDefault}}
	// HaskellSource extractors for Haskell.
	HaskellSource = InitMap{
		stacklock.Name: {stacklock.NewDefault},
		cabal.Name:     {cabal.NewDefault},
	}
	// RSource extractors for R source extractors
	RSource = InitMap{renvlock.Name: {renvlock.New}}
	// RubySource extractors for Ruby.
	RubySource = InitMap{
		gemspec.Name:     {gemspec.NewDefault},
		gemfilelock.Name: {gemfilelock.New},
	}
	// RustSource extractors for Rust.
	RustSource = InitMap{
		cargolock.Name: {cargolock.New},
		cargotoml.Name: {cargotoml.New},
	}
	// RustArtifact extractors for Rust.
	RustArtifact = InitMap{
		cargoauditable.Name: {cargoauditable.NewDefault},
	}
	// SBOM extractors.
	SBOM = InitMap{
		cdx.Name:  {cdx.New},
		spdx.Name: {spdx.New},
	}
	// DotnetSource extractors for Dotnet (.NET).
	DotnetSource = InitMap{
		depsjson.Name:         {depsjson.NewDefault},
		packagesconfig.Name:   {packagesconfig.NewDefault},
		packageslockjson.Name: {packageslockjson.NewDefault},
	}
	// DotnetArtifact extractors for Dotnet (.NET).
	DotnetArtifact = InitMap{
		dotnetpe.Name: {dotnetpe.NewDefault},
	}
	// PHPSource extractors for PHP Source extractors.
	PHPSource = InitMap{composerlock.Name: {composerlock.New}}
	// SwiftSource extractors for Swift.
	SwiftSource = InitMap{
		packageresolved.Name: {packageresolved.NewDefault},
		podfilelock.Name:     {podfilelock.NewDefault},
	}

	// Containers extractors.
	Containers = InitMap{
		containerd.Name:         {containerd.NewDefault},
		podman.Name:             {podman.NewDefault},
		dockerbaseimage.Name:    {dockerbaseimage.NewDefault},
		dockercomposeimage.Name: {dockercomposeimage.NewDefault},
	}

	// OS extractors.
	OS = InitMap{
		dpkg.Name:     {dpkg.NewDefault},
		apk.Name:      {apk.NewDefault},
		rpm.Name:      {rpm.NewDefault},
		cos.Name:      {cos.NewDefault},
		snap.Name:     {snap.NewDefault},
		nix.Name:      {nix.New},
		module.Name:   {module.NewDefault},
		vmlinuz.Name:  {vmlinuz.NewDefault},
		pacman.Name:   {pacman.NewDefault},
		portage.Name:  {portage.NewDefault},
		flatpak.Name:  {flatpak.NewDefault},
		homebrew.Name: {homebrew.New},
		macapps.Name:  {macapps.NewDefault},
		macports.Name: {macports.New},
		winget.Name:   {winget.NewDefault},
	}

<<<<<<< HEAD
	SecretsExtractors = InitMap{
		pgpass.Name: {pgpass.New},
	}

	SecretsDetectors = initMapFromVelesPlugins([]velesPlugin{
=======
	// Secrets list extractors for credentials.
	Secrets = initMapFromVelesPlugins([]velesPlugin{
>>>>>>> 0ebd2531
		{anthropicapikey.NewDetector(), "secrets/anthropicapikey", 0},
		{azuretoken.NewDetector(), "secrets/azuretoken", 0},
		{digitaloceanapikey.NewDetector(), "secrets/digitaloceanapikey", 0},
		{dockerhubpat.NewDetector(), "secrets/dockerhubpat", 0},
		{gcpapikey.NewDetector(), "secrets/gcpapikey", 0},
		{gcpexpressmode.NewDetector(), "secrets/gcpexpressmode", 0},
		{gcpsak.NewDetector(), "secrets/gcpsak", 0},
		{gitlabpat.NewDetector(), "secrets/gitlabpat", 0},
		{grokxaiapikey.NewAPIKeyDetector(), "secrets/grokxaiapikey", 0},
		{grokxaiapikey.NewManagementKeyDetector(), "secrets/grokxaimanagementkey", 0},
		{hashicorpvault.NewTokenDetector(), "secrets/hashicorpvaulttoken", 0},
		{hashicorpvault.NewAppRoleDetector(), "secrets/hashicorpvaultapprole", 0},
		{huggingfaceapikey.NewDetector(), "secrets/huggingfaceapikey", 0},
		{openai.NewDetector(), "secrets/openai", 0},
		{perplexityapikey.NewDetector(), "secrets/perplexityapikey", 0},
		{pgpass.NewDetector(), "secrets/pgpass", 0},
		{postmanapikey.NewAPIKeyDetector(), "secrets/postmanapikey", 0},
		{postmanapikey.NewCollectionTokenDetector(), "secrets/postmancollectiontoken", 0},
		{privatekey.NewDetector(), "secrets/privatekey", 0},
		{rubygemsapikey.NewDetector(), "secrets/rubygemsapikey", 0},
		{tinkkeyset.NewDetector(), "secrets/tinkkeyset", 0},
		{github.NewAppRefreshTokenDetector(), "secrets/githubapprefreshtoken", 0},
		{stripeapikeys.NewSecretKeyDetector(), "secrets/stripesecretkey", 0},
		{stripeapikeys.NewRestrictedKeyDetector(), "secrets/striperestrictedkey", 0},
		{stripeapikeys.NewWebhookSecretDetector(), "secrets/stripewebhooksecret", 0},
		{gcpoauth2client.NewDetector(), "secrets/gcpoauth2clientcredentials", 0},
		{gcpoauth2access.NewDetector(), "secrets/gcpoauth2accesstoken", 0},
	})

	// Credential extractors.
	Secrets = concat(
		SecretsDetectors,
		SecretsExtractors,
	)

	// Misc artifact extractors.
	Misc = InitMap{
		vscodeextensions.Name: {vscodeextensions.New},
		wordpressplugins.Name: {wordpressplugins.NewDefault},
		chromeextensions.Name: {chromeextensions.New},
	}

	// MiscSource extractors for miscellaneous purposes.
	MiscSource = InitMap{
		asdf.Name: {asdf.New},
	}

	// Collections of extractors.

	// SourceCode extractors find packages in source code contexts (e.g. lockfiles).
	SourceCode = concat(
		CppSource,
		JavaSource,
		JavascriptSource,
		PythonSource,
		GoSource,
		DartSource,
		ErlangSource,
		ElixirSource,
		HaskellSource,
		PHPSource,
		RSource,
		RubySource,
		RustSource,
		DotnetSource,
		SwiftSource,
		NimSource,
		LuaSource,
		Secrets,
		MiscSource,
	)

	// Artifact extractors find packages on built systems (e.g. parsing
	// descriptors of installed packages).
	Artifact = concat(
		JavaArtifact,
		JavascriptArtifact,
		PythonArtifact,
		GoArtifact,
		DotnetArtifact,
		RustArtifact,
		SBOM,
		OS,
		Misc,
		Containers,
		Secrets,
	)

	// Default extractors that are recommended to be enabled.
	Default = concat(
		JavaSource, JavaArtifact,
		JavascriptSource, JavascriptArtifact,
		PythonSource, PythonArtifact,
		GoSource, GoArtifact,
		OS,
	)

	// All extractors available from SCALIBR.
	All = concat(
		SourceCode,
		Artifact,
	)

	extractorNames = concat(All, InitMap{
		// Languages.
		"cpp":        vals(CppSource),
		"java":       vals(concat(JavaSource, JavaArtifact)),
		"javascript": vals(concat(JavascriptSource, JavascriptArtifact)),
		"python":     vals(concat(PythonSource, PythonArtifact)),
		"go":         vals(concat(GoSource, GoArtifact)),
		"dart":       vals(DartSource),
		"erlang":     vals(ErlangSource),
		"lua":        vals(LuaSource),
		"nim":        vals(NimSource),
		"elixir":     vals(ElixirSource),
		"haskell":    vals(HaskellSource),
		"r":          vals(RSource),
		"ruby":       vals(RubySource),
		"dotnet":     vals(concat(DotnetSource, DotnetArtifact)),
		"php":        vals(PHPSource),
		"rust":       vals(concat(RustSource, RustArtifact)),
		"swift":      vals(SwiftSource),

		"sbom":       vals(SBOM),
		"os":         vals(OS),
		"containers": vals(Containers),
		"secrets":    vals(Secrets),
		"misc":       vals(Misc),
		"miscsource": vals(MiscSource),

		// Collections.
		"artifact":           vals(Artifact),
		"sourcecode":         vals(SourceCode),
		"default":            vals(Default),
		"extractors/default": vals(Default),
		"all":                vals(All),
		"extractors/all":     vals(All),
	})
)

// LINT.ThenChange(/docs/supported_inventory_types.md)

func concat(initMaps ...InitMap) InitMap {
	result := InitMap{}
	for _, m := range initMaps {
		maps.Copy(result, m)
	}
	return result
}

func vals(initMap InitMap) []InitFn {
	return slices.Concat(slices.Collect(maps.Values(initMap))...)
}

// ExtractorsFromName returns a list of extractors from a name.
func ExtractorsFromName(name string) ([]filesystem.Extractor, error) {
	if initers, ok := extractorNames[name]; ok {
		result := []filesystem.Extractor{}
		for _, initer := range initers {
			result = append(result, initer())
		}
		return result, nil
	}
	return nil, fmt.Errorf("unknown extractor %q", name)
}

type velesPlugin struct {
	detector veles.Detector
	name     string
	version  int
}

func initMapFromVelesPlugins(plugins []velesPlugin) InitMap {
	result := InitMap{}
	for _, p := range plugins {
		result[p.name] = []InitFn{convert.FromVelesDetector(p.detector, p.name, p.version)}
	}
	return result
}<|MERGE_RESOLUTION|>--- conflicted
+++ resolved
@@ -122,12 +122,8 @@
 // LINT.IfChange
 var (
 	// Language extractors.
-<<<<<<< HEAD
-	// C++ source extractors.
-=======
 
 	// CppSource extractors for C++.
->>>>>>> 0ebd2531
 	CppSource = InitMap{conanlock.Name: {conanlock.New}}
 	// JavaSource extractors for Java.
 	JavaSource = InitMap{
@@ -257,16 +253,11 @@
 		winget.Name:   {winget.NewDefault},
 	}
 
-<<<<<<< HEAD
 	SecretsExtractors = InitMap{
 		pgpass.Name: {pgpass.New},
 	}
 
 	SecretsDetectors = initMapFromVelesPlugins([]velesPlugin{
-=======
-	// Secrets list extractors for credentials.
-	Secrets = initMapFromVelesPlugins([]velesPlugin{
->>>>>>> 0ebd2531
 		{anthropicapikey.NewDetector(), "secrets/anthropicapikey", 0},
 		{azuretoken.NewDetector(), "secrets/azuretoken", 0},
 		{digitaloceanapikey.NewDetector(), "secrets/digitaloceanapikey", 0},
@@ -282,7 +273,6 @@
 		{huggingfaceapikey.NewDetector(), "secrets/huggingfaceapikey", 0},
 		{openai.NewDetector(), "secrets/openai", 0},
 		{perplexityapikey.NewDetector(), "secrets/perplexityapikey", 0},
-		{pgpass.NewDetector(), "secrets/pgpass", 0},
 		{postmanapikey.NewAPIKeyDetector(), "secrets/postmanapikey", 0},
 		{postmanapikey.NewCollectionTokenDetector(), "secrets/postmancollectiontoken", 0},
 		{privatekey.NewDetector(), "secrets/privatekey", 0},
