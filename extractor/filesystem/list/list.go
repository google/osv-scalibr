// Copyright 2025 Google LLC
//
// Licensed under the Apache License, Version 2.0 (the "License");
// you may not use this file except in compliance with the License.
// You may obtain a copy of the License at
//
//      http://www.apache.org/licenses/LICENSE-2.0
//
// Unless required by applicable law or agreed to in writing, software
// distributed under the License is distributed on an "AS IS" BASIS,
// WITHOUT WARRANTIES OR CONDITIONS OF ANY KIND, either express or implied.
// See the License for the specific language governing permissions and
// limitations under the License.

// Package list provides a public list of SCALIBR-internal extraction plugins.
package list

import (
	"fmt"
	"maps"
	"slices"

	"github.com/google/osv-scalibr/extractor/filesystem"
	"github.com/google/osv-scalibr/extractor/filesystem/containers/containerd"
	"github.com/google/osv-scalibr/extractor/filesystem/containers/dockerbaseimage"
	"github.com/google/osv-scalibr/extractor/filesystem/containers/dockercomposeimage"
	"github.com/google/osv-scalibr/extractor/filesystem/containers/k8simage"
	"github.com/google/osv-scalibr/extractor/filesystem/containers/podman"
<<<<<<< HEAD
	"github.com/google/osv-scalibr/extractor/filesystem/embeddedfs/vmdk"
	"github.com/google/osv-scalibr/extractor/filesystem/language/asdf"
=======
>>>>>>> 5bf2f9e3
	"github.com/google/osv-scalibr/extractor/filesystem/language/cpp/conanlock"
	"github.com/google/osv-scalibr/extractor/filesystem/language/dart/pubspec"
	"github.com/google/osv-scalibr/extractor/filesystem/language/dotnet/depsjson"
	"github.com/google/osv-scalibr/extractor/filesystem/language/dotnet/dotnetpe"
	"github.com/google/osv-scalibr/extractor/filesystem/language/dotnet/packagesconfig"
	"github.com/google/osv-scalibr/extractor/filesystem/language/dotnet/packageslockjson"
	elixir "github.com/google/osv-scalibr/extractor/filesystem/language/elixir/mixlock"
	"github.com/google/osv-scalibr/extractor/filesystem/language/erlang/mixlock"
	"github.com/google/osv-scalibr/extractor/filesystem/language/golang/gobinary"
	"github.com/google/osv-scalibr/extractor/filesystem/language/golang/gomod"
	"github.com/google/osv-scalibr/extractor/filesystem/language/haskell/cabal"
	"github.com/google/osv-scalibr/extractor/filesystem/language/haskell/stacklock"
	javaarchive "github.com/google/osv-scalibr/extractor/filesystem/language/java/archive"
	"github.com/google/osv-scalibr/extractor/filesystem/language/java/gradlelockfile"
	"github.com/google/osv-scalibr/extractor/filesystem/language/java/gradleverificationmetadataxml"
	"github.com/google/osv-scalibr/extractor/filesystem/language/java/pomxml"
	"github.com/google/osv-scalibr/extractor/filesystem/language/java/pomxmlnet"
	"github.com/google/osv-scalibr/extractor/filesystem/language/javascript/bunlock"
	"github.com/google/osv-scalibr/extractor/filesystem/language/javascript/packagejson"
	"github.com/google/osv-scalibr/extractor/filesystem/language/javascript/packagelockjson"
	"github.com/google/osv-scalibr/extractor/filesystem/language/javascript/pnpmlock"
	"github.com/google/osv-scalibr/extractor/filesystem/language/javascript/yarnlock"
	"github.com/google/osv-scalibr/extractor/filesystem/language/lua/luarocks"
	"github.com/google/osv-scalibr/extractor/filesystem/language/nim/nimble"
	"github.com/google/osv-scalibr/extractor/filesystem/language/php/composerlock"
	"github.com/google/osv-scalibr/extractor/filesystem/language/python/condameta"
	"github.com/google/osv-scalibr/extractor/filesystem/language/python/pdmlock"
	"github.com/google/osv-scalibr/extractor/filesystem/language/python/pipfilelock"
	"github.com/google/osv-scalibr/extractor/filesystem/language/python/poetrylock"
	"github.com/google/osv-scalibr/extractor/filesystem/language/python/requirements"
	"github.com/google/osv-scalibr/extractor/filesystem/language/python/setup"
	"github.com/google/osv-scalibr/extractor/filesystem/language/python/uvlock"
	"github.com/google/osv-scalibr/extractor/filesystem/language/python/wheelegg"
	"github.com/google/osv-scalibr/extractor/filesystem/language/r/renvlock"
	"github.com/google/osv-scalibr/extractor/filesystem/language/ruby/gemfilelock"
	"github.com/google/osv-scalibr/extractor/filesystem/language/ruby/gemspec"
	"github.com/google/osv-scalibr/extractor/filesystem/language/rust/cargoauditable"
	"github.com/google/osv-scalibr/extractor/filesystem/language/rust/cargolock"
	"github.com/google/osv-scalibr/extractor/filesystem/language/rust/cargotoml"
	"github.com/google/osv-scalibr/extractor/filesystem/language/swift/packageresolved"
	"github.com/google/osv-scalibr/extractor/filesystem/language/swift/podfilelock"
	chromeextensions "github.com/google/osv-scalibr/extractor/filesystem/misc/chrome/extensions"
	"github.com/google/osv-scalibr/extractor/filesystem/misc/vscodeextensions"
	wordpressplugins "github.com/google/osv-scalibr/extractor/filesystem/misc/wordpress/plugins"
	"github.com/google/osv-scalibr/extractor/filesystem/os/apk"
	"github.com/google/osv-scalibr/extractor/filesystem/os/cos"
	"github.com/google/osv-scalibr/extractor/filesystem/os/dpkg"
	"github.com/google/osv-scalibr/extractor/filesystem/os/flatpak"
	"github.com/google/osv-scalibr/extractor/filesystem/os/homebrew"
	"github.com/google/osv-scalibr/extractor/filesystem/os/kernel/module"
	"github.com/google/osv-scalibr/extractor/filesystem/os/kernel/vmlinuz"
	"github.com/google/osv-scalibr/extractor/filesystem/os/macapps"
	"github.com/google/osv-scalibr/extractor/filesystem/os/macports"
	"github.com/google/osv-scalibr/extractor/filesystem/os/nix"
	"github.com/google/osv-scalibr/extractor/filesystem/os/pacman"
	"github.com/google/osv-scalibr/extractor/filesystem/os/portage"
	"github.com/google/osv-scalibr/extractor/filesystem/os/rpm"
	"github.com/google/osv-scalibr/extractor/filesystem/os/snap"
	"github.com/google/osv-scalibr/extractor/filesystem/os/winget"
	"github.com/google/osv-scalibr/extractor/filesystem/runtime/asdf"
	"github.com/google/osv-scalibr/extractor/filesystem/runtime/nodejs/nvm"
	"github.com/google/osv-scalibr/extractor/filesystem/sbom/cdx"
	"github.com/google/osv-scalibr/extractor/filesystem/sbom/spdx"
	"github.com/google/osv-scalibr/extractor/filesystem/secrets/convert"
	"github.com/google/osv-scalibr/extractor/filesystem/secrets/onepasswordconnecttoken"
	"github.com/google/osv-scalibr/extractor/filesystem/secrets/pgpass"
	"github.com/google/osv-scalibr/veles"
	"github.com/google/osv-scalibr/veles/secrets/anthropicapikey"
	"github.com/google/osv-scalibr/veles/secrets/azurestorageaccountaccesskey"
	"github.com/google/osv-scalibr/veles/secrets/azuretoken"
	"github.com/google/osv-scalibr/veles/secrets/digitaloceanapikey"
	"github.com/google/osv-scalibr/veles/secrets/dockerhubpat"
	"github.com/google/osv-scalibr/veles/secrets/gcpapikey"
	"github.com/google/osv-scalibr/veles/secrets/gcpexpressmode"
	"github.com/google/osv-scalibr/veles/secrets/gcpoauth2access"
	"github.com/google/osv-scalibr/veles/secrets/gcpoauth2client"
	"github.com/google/osv-scalibr/veles/secrets/gcpsak"
	"github.com/google/osv-scalibr/veles/secrets/github"
	"github.com/google/osv-scalibr/veles/secrets/gitlabpat"
	"github.com/google/osv-scalibr/veles/secrets/grokxaiapikey"
	"github.com/google/osv-scalibr/veles/secrets/hashicorpvault"
	"github.com/google/osv-scalibr/veles/secrets/hcp"
	"github.com/google/osv-scalibr/veles/secrets/huggingfaceapikey"
	"github.com/google/osv-scalibr/veles/secrets/onepasswordkeys"
	"github.com/google/osv-scalibr/veles/secrets/openai"
	"github.com/google/osv-scalibr/veles/secrets/perplexityapikey"
	"github.com/google/osv-scalibr/veles/secrets/postmanapikey"
	"github.com/google/osv-scalibr/veles/secrets/privatekey"
	"github.com/google/osv-scalibr/veles/secrets/rubygemsapikey"
	"github.com/google/osv-scalibr/veles/secrets/slacktoken"
	"github.com/google/osv-scalibr/veles/secrets/stripeapikeys"
	"github.com/google/osv-scalibr/veles/secrets/tinkkeyset"
)

// InitFn is the extractor initializer function.
type InitFn func() filesystem.Extractor

// InitMap is a map of extractor names to their initers.
type InitMap map[string][]InitFn

// LINT.IfChange
var (
	// Language extractors.

	// CppSource extractors for C++.
	CppSource = InitMap{conanlock.Name: {conanlock.New}}
	// JavaSource extractors for Java.
	JavaSource = InitMap{
		gradlelockfile.Name:                {gradlelockfile.New},
		gradleverificationmetadataxml.Name: {gradleverificationmetadataxml.New},
		// pom.xml extraction for environments with and without network access.
		pomxml.Name:    {pomxml.New},
		pomxmlnet.Name: {pomxmlnet.NewDefault},
	}
	// JavaArtifact extractors for Java.
	JavaArtifact = InitMap{
		javaarchive.Name: {javaarchive.NewDefault},
	}
	// JavascriptSource extractors for Javascript.
	JavascriptSource = InitMap{
		packagejson.Name:     {packagejson.NewDefault},
		packagelockjson.Name: {packagelockjson.NewDefault},
		pnpmlock.Name:        {pnpmlock.New},
		yarnlock.Name:        {yarnlock.New},
		bunlock.Name:         {bunlock.New},
	}
	// JavascriptArtifact extractors for Javascript.
	JavascriptArtifact = InitMap{
		packagejson.Name: {packagejson.NewDefault},
	}
	// PythonSource extractors for Python.
	PythonSource = InitMap{
		// requirements extraction for environments with and without network access.
		requirements.Name: {requirements.NewDefault},
		setup.Name:        {setup.NewDefault},
		pipfilelock.Name:  {pipfilelock.New},
		pdmlock.Name:      {pdmlock.New},
		poetrylock.Name:   {poetrylock.New},
		condameta.Name:    {condameta.NewDefault},
		uvlock.Name:       {uvlock.New},
	}
	// PythonArtifact extractors for Python.
	PythonArtifact = InitMap{
		wheelegg.Name: {wheelegg.NewDefault},
	}
	// GoSource extractors for Go.
	GoSource = InitMap{
		gomod.Name: {gomod.New},
	}
	// GoArtifact extractors for Go.
	GoArtifact = InitMap{
		gobinary.Name: {gobinary.NewDefault},
	}
	// DartSource extractors for Dart.
	DartSource = InitMap{pubspec.Name: {pubspec.New}}
	// ErlangSource extractors for Erlang.
	ErlangSource = InitMap{mixlock.Name: {mixlock.New}}
	// NimSource extractors for Nim.
	NimSource = InitMap{nimble.Name: {nimble.New}}
	// LuaSource extractors for Lua.
	LuaSource = InitMap{luarocks.Name: {luarocks.New}}
	// ElixirSource extractors for Elixir.
	ElixirSource = InitMap{elixir.Name: {elixir.NewDefault}}
	// HaskellSource extractors for Haskell.
	HaskellSource = InitMap{
		stacklock.Name: {stacklock.NewDefault},
		cabal.Name:     {cabal.NewDefault},
	}
	// RSource extractors for R source extractors
	RSource = InitMap{renvlock.Name: {renvlock.New}}
	// RubySource extractors for Ruby.
	RubySource = InitMap{
		gemspec.Name:     {gemspec.NewDefault},
		gemfilelock.Name: {gemfilelock.New},
	}
	// RustSource extractors for Rust.
	RustSource = InitMap{
		cargolock.Name: {cargolock.New},
		cargotoml.Name: {cargotoml.New},
	}
	// RustArtifact extractors for Rust.
	RustArtifact = InitMap{
		cargoauditable.Name: {cargoauditable.NewDefault},
	}
	// SBOM extractors.
	SBOM = InitMap{
		cdx.Name:  {cdx.New},
		spdx.Name: {spdx.New},
	}
	// DotnetSource extractors for Dotnet (.NET).
	DotnetSource = InitMap{
		depsjson.Name:         {depsjson.NewDefault},
		packagesconfig.Name:   {packagesconfig.NewDefault},
		packageslockjson.Name: {packageslockjson.NewDefault},
	}
	// DotnetArtifact extractors for Dotnet (.NET).
	DotnetArtifact = InitMap{
		dotnetpe.Name: {dotnetpe.NewDefault},
	}
	// PHPSource extractors for PHP Source extractors.
	PHPSource = InitMap{composerlock.Name: {composerlock.New}}
	// SwiftSource extractors for Swift.
	SwiftSource = InitMap{
		packageresolved.Name: {packageresolved.NewDefault},
		podfilelock.Name:     {podfilelock.NewDefault},
	}

	// Containers extractors.
	Containers = InitMap{
		containerd.Name:         {containerd.NewDefault},
		k8simage.Name:           {k8simage.NewDefault},
		podman.Name:             {podman.NewDefault},
		dockerbaseimage.Name:    {dockerbaseimage.NewDefault},
		dockercomposeimage.Name: {dockercomposeimage.NewDefault},
	}

	// OS extractors.
	OS = InitMap{
		dpkg.Name:     {dpkg.NewDefault},
		apk.Name:      {apk.NewDefault},
		rpm.Name:      {rpm.NewDefault},
		cos.Name:      {cos.NewDefault},
		snap.Name:     {snap.NewDefault},
		nix.Name:      {nix.New},
		module.Name:   {module.NewDefault},
		vmlinuz.Name:  {vmlinuz.NewDefault},
		pacman.Name:   {pacman.NewDefault},
		portage.Name:  {portage.NewDefault},
		flatpak.Name:  {flatpak.NewDefault},
		homebrew.Name: {homebrew.New},
		macapps.Name:  {macapps.NewDefault},
		macports.Name: {macports.New},
		winget.Name:   {winget.NewDefault},
	}

	// SecretExtractors for Extractor interface.
	SecretExtractors = InitMap{
		pgpass.Name:                  {pgpass.New},
		onepasswordconnecttoken.Name: {onepasswordconnecttoken.New},
	}

	// SecretDetectors for Detector interface.
	SecretDetectors = initMapFromVelesPlugins([]velesPlugin{
		{anthropicapikey.NewDetector(), "secrets/anthropicapikey", 0},
		{azuretoken.NewDetector(), "secrets/azuretoken", 0},
		{azurestorageaccountaccesskey.NewDetector(), "secrets/azurestorageaccountaccesskey", 0},
		{digitaloceanapikey.NewDetector(), "secrets/digitaloceanapikey", 0},
		{slacktoken.NewAppConfigAccessTokenDetector(), "secrets/slackappconfigaccesstoken", 0},
		{slacktoken.NewAppConfigRefreshTokenDetector(), "secrets/slackappconfigrefreshtoken", 0},
		{slacktoken.NewAppLevelTokenDetector(), "secrets/slackappleveltoken", 0},
		{dockerhubpat.NewDetector(), "secrets/dockerhubpat", 0},
		{gcpapikey.NewDetector(), "secrets/gcpapikey", 0},
		{gcpexpressmode.NewDetector(), "secrets/gcpexpressmode", 0},
		{gcpsak.NewDetector(), "secrets/gcpsak", 0},
		{gitlabpat.NewDetector(), "secrets/gitlabpat", 0},
		{grokxaiapikey.NewAPIKeyDetector(), "secrets/grokxaiapikey", 0},
		{grokxaiapikey.NewManagementKeyDetector(), "secrets/grokxaimanagementkey", 0},
		{hashicorpvault.NewTokenDetector(), "secrets/hashicorpvaulttoken", 0},
		{hashicorpvault.NewAppRoleDetector(), "secrets/hashicorpvaultapprole", 0},
		{hcp.NewPairDetector(), "secrets/hcpclientcredentials", 0},
		{hcp.NewAccessTokenDetector(), "secrets/hcpaccesstoken", 0},
		{huggingfaceapikey.NewDetector(), "secrets/huggingfaceapikey", 0},
		{openai.NewDetector(), "secrets/openai", 0},
		{perplexityapikey.NewDetector(), "secrets/perplexityapikey", 0},
		{postmanapikey.NewAPIKeyDetector(), "secrets/postmanapikey", 0},
		{postmanapikey.NewCollectionTokenDetector(), "secrets/postmancollectiontoken", 0},
		{privatekey.NewDetector(), "secrets/privatekey", 0},
		{rubygemsapikey.NewDetector(), "secrets/rubygemsapikey", 0},
		{tinkkeyset.NewDetector(), "secrets/tinkkeyset", 0},
		{github.NewAppRefreshTokenDetector(), "secrets/githubapprefreshtoken", 0},
		{github.NewAppS2STokenDetector(), "secrets/githubapps2stoken", 0},
		{github.NewAppU2SDetector(), "secrets/githubappu2stoken", 0},
		{github.NewClassicPATDetector(), "secrets/githubclassicpat", 0},
		{github.NewFineGrainedPATDetector(), "secrets/githubfinegrainedpat", 0},
		{github.NewOAuthTokenDetector(), "secrets/githuboauthtoken", 0},
		{stripeapikeys.NewSecretKeyDetector(), "secrets/stripesecretkey", 0},
		{stripeapikeys.NewRestrictedKeyDetector(), "secrets/striperestrictedkey", 0},
		{stripeapikeys.NewWebhookSecretDetector(), "secrets/stripewebhooksecret", 0},
		{gcpoauth2client.NewDetector(), "secrets/gcpoauth2clientcredentials", 0},
		{gcpoauth2access.NewDetector(), "secrets/gcpoauth2accesstoken", 0},
		{onepasswordkeys.NewSecretKeyDetector(), "secrets/onepasswordsecretkey", 0},
		{onepasswordkeys.NewServiceTokenDetector(), "secrets/onepasswordservicetoken", 0},
		{onepasswordkeys.NewRecoveryTokenDetector(), "secrets/onepasswordrecoverycode", 0},
	})

	// Secrets contains both secret extractors and detectors.
	Secrets = concat(
		SecretDetectors,
		SecretExtractors,
	)

	// Misc artifact extractors.
	Misc = InitMap{
		vscodeextensions.Name: {vscodeextensions.New},
		wordpressplugins.Name: {wordpressplugins.NewDefault},
		chromeextensions.Name: {chromeextensions.New},
	}

	// MiscSource extractors for miscellaneous purposes.
	MiscSource = InitMap{
		asdf.Name: {asdf.New},
		nvm.Name:  {nvm.New},
	}

	// EmbeddedFS extractors.
	EmbeddedFS = InitMap{
		vmdk.Name: {vmdk.NewDefault},
	}

	// Collections of extractors.

	// SourceCode extractors find packages in source code contexts (e.g. lockfiles).
	SourceCode = concat(
		CppSource,
		JavaSource,
		JavascriptSource,
		PythonSource,
		GoSource,
		DartSource,
		ErlangSource,
		ElixirSource,
		HaskellSource,
		PHPSource,
		RSource,
		RubySource,
		RustSource,
		DotnetSource,
		SwiftSource,
		NimSource,
		LuaSource,
		Secrets,
		MiscSource,
		EmbeddedFS,
	)

	// Artifact extractors find packages on built systems (e.g. parsing
	// descriptors of installed packages).
	Artifact = concat(
		JavaArtifact,
		JavascriptArtifact,
		PythonArtifact,
		GoArtifact,
		DotnetArtifact,
		RustArtifact,
		SBOM,
		OS,
		Misc,
		Containers,
		Secrets,
	)

	// Default extractors that are recommended to be enabled.
	Default = concat(
		JavaSource, JavaArtifact,
		JavascriptSource, JavascriptArtifact,
		PythonSource, PythonArtifact,
		GoSource, GoArtifact,
		OS,
	)

	// All extractors available from SCALIBR.
	All = concat(
		SourceCode,
		Artifact,
	)

	extractorNames = concat(All, InitMap{
		// Languages.
		"cpp":        vals(CppSource),
		"java":       vals(concat(JavaSource, JavaArtifact)),
		"javascript": vals(concat(JavascriptSource, JavascriptArtifact)),
		"python":     vals(concat(PythonSource, PythonArtifact)),
		"go":         vals(concat(GoSource, GoArtifact)),
		"dart":       vals(DartSource),
		"erlang":     vals(ErlangSource),
		"lua":        vals(LuaSource),
		"nim":        vals(NimSource),
		"elixir":     vals(ElixirSource),
		"haskell":    vals(HaskellSource),
		"r":          vals(RSource),
		"ruby":       vals(RubySource),
		"dotnet":     vals(concat(DotnetSource, DotnetArtifact)),
		"php":        vals(PHPSource),
		"rust":       vals(concat(RustSource, RustArtifact)),
		"swift":      vals(SwiftSource),

		"sbom":       vals(SBOM),
		"os":         vals(OS),
		"containers": vals(Containers),
		"secrets":    vals(Secrets),
		"misc":       vals(Misc),
		"miscsource": vals(MiscSource),
		"embeddedfs": vals(EmbeddedFS),

		// Collections.
		"artifact":           vals(Artifact),
		"sourcecode":         vals(SourceCode),
		"default":            vals(Default),
		"extractors/default": vals(Default),
		"all":                vals(All),
		"extractors/all":     vals(All),
	})
)

// LINT.ThenChange(/docs/supported_inventory_types.md)

func concat(initMaps ...InitMap) InitMap {
	result := InitMap{}
	for _, m := range initMaps {
		maps.Copy(result, m)
	}
	return result
}

func vals(initMap InitMap) []InitFn {
	return slices.Concat(slices.Collect(maps.Values(initMap))...)
}

// ExtractorsFromName returns a list of extractors from a name.
func ExtractorsFromName(name string) ([]filesystem.Extractor, error) {
	if initers, ok := extractorNames[name]; ok {
		result := []filesystem.Extractor{}
		for _, initer := range initers {
			result = append(result, initer())
		}
		return result, nil
	}
	return nil, fmt.Errorf("unknown extractor %q", name)
}

type velesPlugin struct {
	detector veles.Detector
	name     string
	version  int
}

func initMapFromVelesPlugins(plugins []velesPlugin) InitMap {
	result := InitMap{}
	for _, p := range plugins {
		result[p.name] = []InitFn{convert.FromVelesDetector(p.detector, p.name, p.version)}
	}
	return result
}<|MERGE_RESOLUTION|>--- conflicted
+++ resolved
@@ -26,11 +26,7 @@
 	"github.com/google/osv-scalibr/extractor/filesystem/containers/dockercomposeimage"
 	"github.com/google/osv-scalibr/extractor/filesystem/containers/k8simage"
 	"github.com/google/osv-scalibr/extractor/filesystem/containers/podman"
-<<<<<<< HEAD
 	"github.com/google/osv-scalibr/extractor/filesystem/embeddedfs/vmdk"
-	"github.com/google/osv-scalibr/extractor/filesystem/language/asdf"
-=======
->>>>>>> 5bf2f9e3
 	"github.com/google/osv-scalibr/extractor/filesystem/language/cpp/conanlock"
 	"github.com/google/osv-scalibr/extractor/filesystem/language/dart/pubspec"
 	"github.com/google/osv-scalibr/extractor/filesystem/language/dotnet/depsjson"
@@ -363,7 +359,6 @@
 		LuaSource,
 		Secrets,
 		MiscSource,
-		EmbeddedFS,
 	)
 
 	// Artifact extractors find packages on built systems (e.g. parsing
@@ -378,6 +373,7 @@
 		SBOM,
 		OS,
 		Misc,
+		EmbeddedFS,
 		Containers,
 		Secrets,
 	)
@@ -419,11 +415,11 @@
 
 		"sbom":       vals(SBOM),
 		"os":         vals(OS),
+		"embeddedfs": vals(EmbeddedFS),
 		"containers": vals(Containers),
 		"secrets":    vals(Secrets),
 		"misc":       vals(Misc),
 		"miscsource": vals(MiscSource),
-		"embeddedfs": vals(EmbeddedFS),
 
 		// Collections.
 		"artifact":           vals(Artifact),
