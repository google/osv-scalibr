--- conflicted
+++ resolved
@@ -242,13 +242,8 @@
 	for _, tt := range tests {
 		t.Run(tt.Name, func(t *testing.T) {
 			resolutionClient := clienttest.NewMockResolutionClient(t, "testdata/universe/basic-universe.yaml")
-<<<<<<< HEAD
-			extr := pomxmlnet.Extractor{
-				Client:                 resolutionClient,
-=======
 			extr := pomxmlnet.New(pomxmlnet.Config{
 				DependencyClient:       resolutionClient,
->>>>>>> 604d8369
 				MavenRegistryAPIClient: &datasource.MavenRegistryAPIClient{},
 			})
 
@@ -355,13 +350,8 @@
 	}
 
 	resolutionClient := clienttest.NewMockResolutionClient(t, "testdata/universe/basic-universe.yaml")
-<<<<<<< HEAD
-	extr := pomxmlnet.Extractor{
-		Client:                 resolutionClient,
-=======
 	extr := pomxmlnet.New(pomxmlnet.Config{
 		DependencyClient:       resolutionClient,
->>>>>>> 604d8369
 		MavenRegistryAPIClient: apiClient,
 	})
 
