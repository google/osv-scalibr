// Copyright 2025 Google LLC
//
// Licensed under the Apache License, Version 2.0 (the "License");
// you may not use this file except in compliance with the License.
// You may obtain a copy of the License at
//
//      http://www.apache.org/licenses/LICENSE-2.0
//
// Unless required by applicable law or agreed to in writing, software
// distributed under the License is distributed on an "AS IS" BASIS,
// WITHOUT WARRANTIES OR CONDITIONS OF ANY KIND, either express or implied.
// See the License for the specific language governing permissions and
// limitations under the License.

// Package secrets contains a Scalibr filesystem Extractor that wraps the Veles
// secret scanning library to find secrets (i.e. credentials) in files on the
// filesystem.
package secrets

import (
	"context"
	"fmt"
	"path/filepath"
	"strings"

	"github.com/google/osv-scalibr/extractor/filesystem"
	"github.com/google/osv-scalibr/inventory"
	"github.com/google/osv-scalibr/plugin"
	"github.com/google/osv-scalibr/veles"
	"github.com/google/osv-scalibr/veles/secrets/anthropicapikey"
	"github.com/google/osv-scalibr/veles/secrets/digitaloceanapikey"
	"github.com/google/osv-scalibr/veles/secrets/dockerhubpat"
	"github.com/google/osv-scalibr/veles/secrets/gcpsak"
	grokxaiapikey "github.com/google/osv-scalibr/veles/secrets/grokxaiapikey"
	"github.com/google/osv-scalibr/veles/secrets/openai"
	perplexityapikey "github.com/google/osv-scalibr/veles/secrets/perplexityapikey"
	postmanapikey "github.com/google/osv-scalibr/veles/secrets/postmanapikey"
	"github.com/google/osv-scalibr/veles/secrets/privatekey"
	"github.com/google/osv-scalibr/veles/secrets/tinkkeyset"
)

const (
	// Name is the unique name of this extractor.
	Name = "secrets/veles"

	version = 1
)

var (
	fileExtensions = map[string]bool{
		".cfg":       true,
		".env":       true,
		".html":      true,
		".ipynb":     true,
		".json":      true,
		".log":       true,
		".md":        true,
		".py":        true,
		".textproto": true,
		".toml":      true,
		".txt":       true,
		".xml":       true,
		".yaml":      true,
		".pem":       true,
		".crt":       true,
		".key":       true,
		".der":       true,
		".cer":       true,
	}

	defaultEngine *veles.DetectionEngine
)

func init() { //nolint:gochecknoinits
	var err error
	defaultEngine, err = veles.NewDetectionEngine([]veles.Detector{
		anthropicapikey.NewDetector(),
		gcpsak.NewDetector(),
		dockerhubpat.NewDetector(),
		digitaloceanapikey.NewDetector(),
		perplexityapikey.NewDetector(),
		grokxaiapikey.NewAPIKeyDetector(),
		grokxaiapikey.NewManagementKeyDetector(),
		privatekey.NewDetector(),
<<<<<<< HEAD
		tinkkeyset.NewDetector(),
=======
		openai.NewDetector(),
		postmanapikey.NewAPIKeyDetector(),
		postmanapikey.NewCollectionTokenDetector(),
>>>>>>> b9473c2b
	})
	if err != nil {
		panic(fmt.Sprintf("Unable to initialize default Veles engine: %v", err))
	}
}

// Extractor extracts secrets from the filesystem using the Veles secret
// scanning library.
// Other than most extractors, it adds Secrets to the Inventory, not Packages.
type Extractor struct {
	e *veles.DetectionEngine
}

// New creates a new Extractor using the default Veles detectors.
func New() filesystem.Extractor {
	return &Extractor{e: defaultEngine}
}

// NewWithEngine creates a new Extractor that uses the specified
// DetectionEngine.
func NewWithEngine(e *veles.DetectionEngine) filesystem.Extractor {
	return &Extractor{e: e}
}

// Name of the Extractor.
func (e Extractor) Name() string {
	return Name
}

// Version of the Extractor.
func (e Extractor) Version() int {
	return version
}

// Requirements of the Extractor.
func (e Extractor) Requirements() *plugin.Capabilities {
	return &plugin.Capabilities{}
}

// FileRequired returns true, if the file should be checked for secrets.
func (e Extractor) FileRequired(api filesystem.FileAPI) bool {
	ext := strings.ToLower(filepath.Ext(api.Path()))
	return fileExtensions[ext]
}

// Extract extracts secrets from scan input.
func (e Extractor) Extract(ctx context.Context, input *filesystem.ScanInput) (inventory.Inventory, error) {
	secrets, err := e.e.Detect(ctx, input.Reader)
	if err != nil {
		return inventory.Inventory{}, fmt.Errorf("unable to scan for secrets: %w", err)
	}
	i := inventory.Inventory{}
	for _, s := range secrets {
		i.Secrets = append(i.Secrets, &inventory.Secret{
			Secret:   s,
			Location: input.Path,
		})
	}
	return i, nil
}<|MERGE_RESOLUTION|>--- conflicted
+++ resolved
@@ -82,13 +82,10 @@
 		grokxaiapikey.NewAPIKeyDetector(),
 		grokxaiapikey.NewManagementKeyDetector(),
 		privatekey.NewDetector(),
-<<<<<<< HEAD
 		tinkkeyset.NewDetector(),
-=======
 		openai.NewDetector(),
 		postmanapikey.NewAPIKeyDetector(),
 		postmanapikey.NewCollectionTokenDetector(),
->>>>>>> b9473c2b
 	})
 	if err != nil {
 		panic(fmt.Sprintf("Unable to initialize default Veles engine: %v", err))
