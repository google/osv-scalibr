// Copyright 2025 Google LLC
//
// Licensed under the Apache License, Version 2.0 (the "License");
// you may not use this file except in compliance with the License.
// You may obtain a copy of the License at
//
//      http://www.apache.org/licenses/LICENSE-2.0
//
// Unless required by applicable law or agreed to in writing, software
// distributed under the License is distributed on an "AS IS" BASIS,
// WITHOUT WARRANTIES OR CONDITIONS OF ANY KIND, either express or implied.
// See the License for the specific language governing permissions and
// limitations under the License.

// Package secrets contains a Scalibr filesystem Extractor that wraps the Veles
// secret scanning library to find secrets (i.e. credentials) in files on the
// filesystem.
package secrets

import (
	"context"
	"fmt"
	"path/filepath"
	"strings"

	"github.com/google/osv-scalibr/extractor/filesystem"
	"github.com/google/osv-scalibr/inventory"
	"github.com/google/osv-scalibr/plugin"
	"github.com/google/osv-scalibr/veles"
<<<<<<< HEAD
	"github.com/google/osv-scalibr/veles/secrets/gcpsak"
	"github.com/google/osv-scalibr/veles/secrets/huggingfaceapikey"
=======
>>>>>>> f91afc5c
)

const (
	// Name is the unique name of this extractor.
	Name = "secrets/veles"

	version = 1
)

var (
	fileExtensions = map[string]bool{
		".cfg":       true,
		".env":       true,
		".html":      true,
		".ipynb":     true,
		".json":      true,
		".log":       true,
		".md":        true,
		".py":        true,
		".textproto": true,
		".toml":      true,
		".txt":       true,
		".xml":       true,
		".yaml":      true,
		".pem":       true,
		".crt":       true,
		".key":       true,
		".der":       true,
		".cer":       true,
	}
)

<<<<<<< HEAD
func init() { //nolint:gochecknoinits
	var err error
	defaultEngine, err = veles.NewDetectionEngine([]veles.Detector{
		gcpsak.NewDetector(),
		huggingfaceapikey.NewDetector(),
	})
	if err != nil {
		panic(fmt.Sprintf("Unable to initialize default Veles engine: %v", err))
	}
}

=======
>>>>>>> f91afc5c
// Extractor extracts secrets from the filesystem using the Veles secret
// scanning library.
// Other than most extractors, it adds Secrets to the Inventory, not Packages.
type Extractor struct {
	e *veles.DetectionEngine
}

// NewWithEngine creates a new Extractor that uses the specified
// DetectionEngine.
func NewWithEngine(e *veles.DetectionEngine) filesystem.Extractor {
	return &Extractor{e: e}
}

// Name of the Extractor.
func (e Extractor) Name() string {
	return Name
}

// Version of the Extractor.
func (e Extractor) Version() int {
	return version
}

// Requirements of the Extractor.
func (e Extractor) Requirements() *plugin.Capabilities {
	return &plugin.Capabilities{}
}

// FileRequired returns true, if the file should be checked for secrets.
func (e Extractor) FileRequired(api filesystem.FileAPI) bool {
	ext := strings.ToLower(filepath.Ext(api.Path()))
	return fileExtensions[ext]
}

// Extract extracts secrets from scan input.
func (e Extractor) Extract(ctx context.Context, input *filesystem.ScanInput) (inventory.Inventory, error) {
	secrets, err := e.e.Detect(ctx, input.Reader)
	if err != nil {
		return inventory.Inventory{}, fmt.Errorf("unable to scan for secrets: %w", err)
	}
	i := inventory.Inventory{}
	for _, s := range secrets {
		i.Secrets = append(i.Secrets, &inventory.Secret{
			Secret:   s,
			Location: input.Path,
		})
	}
	return i, nil
}<|MERGE_RESOLUTION|>--- conflicted
+++ resolved
@@ -27,11 +27,6 @@
 	"github.com/google/osv-scalibr/inventory"
 	"github.com/google/osv-scalibr/plugin"
 	"github.com/google/osv-scalibr/veles"
-<<<<<<< HEAD
-	"github.com/google/osv-scalibr/veles/secrets/gcpsak"
-	"github.com/google/osv-scalibr/veles/secrets/huggingfaceapikey"
-=======
->>>>>>> f91afc5c
 )
 
 const (
@@ -64,20 +59,6 @@
 	}
 )
 
-<<<<<<< HEAD
-func init() { //nolint:gochecknoinits
-	var err error
-	defaultEngine, err = veles.NewDetectionEngine([]veles.Detector{
-		gcpsak.NewDetector(),
-		huggingfaceapikey.NewDetector(),
-	})
-	if err != nil {
-		panic(fmt.Sprintf("Unable to initialize default Veles engine: %v", err))
-	}
-}
-
-=======
->>>>>>> f91afc5c
 // Extractor extracts secrets from the filesystem using the Veles secret
 // scanning library.
 // Other than most extractors, it adds Secrets to the Inventory, not Packages.
