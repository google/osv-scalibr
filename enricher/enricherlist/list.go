--- conflicted
+++ resolved
@@ -137,13 +137,9 @@
 
 	// Reachability enrichers.
 	Reachability = InitMap{
-<<<<<<< HEAD
-		java.Name: {noCFG(java.NewDefault)},
-		rust.Name: {noCFG(rust.New)},
-=======
 		java.Name:       {noCFG(java.NewDefault)},
 		govcsource.Name: {govcsource.New},
->>>>>>> de8c9d7f
+		rust.Name:       {noCFG(rust.New)},
 	}
 
 	// TransitiveDependency enrichers.
