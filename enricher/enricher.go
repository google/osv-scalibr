--- conflicted
+++ resolved
@@ -38,12 +38,9 @@
 	EnricherOrder = []string{
 		"reachability/java",
 		"vulnmatch/osvdev",
-<<<<<<< HEAD
-		"reachability/rust",
-=======
 		// Reachability enrichers need to run after vulnmatch enrichers (in certain configurations).
 		"reachability/go/source",
->>>>>>> de8c9d7f
+		"reachability/rust",
 		"vex/filter",
 	}
 )
